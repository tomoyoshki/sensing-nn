--- conflicted
+++ resolved
@@ -191,10 +191,6 @@
             "mag_warp": MagWarpAugmenter,
             "time_mask": TimeMaskAugmenter,
         }
-<<<<<<< HEAD
-        if args.train_mode in {"contrastive", "MAE"} and args.stage == "pretrain":
-            self.time_aug_names = args.dataset_config[args.model]["random_augmenters"]["time_augmenters"]
-=======
 
         if args.train_mode == "contrastive" and args.stage == "pretrain":
             self.time_aug_names = args.dataset_config[args.contrastive_framework]["random_augmenters"][
@@ -202,7 +198,6 @@
             ]
         elif args.train_mode == "predictive" and args.stage == "pretrain":
             self.time_aug_names = args.dataset_config[args.predictive_framework]["random_augmenters"]["time_augmenters"]
->>>>>>> 7616a871
         else:
             """Supervised training and fine-tuning"""
             self.time_aug_names = args.dataset_config[args.model]["fixed_augmenters"]["time_augmenters"]
