import os
import logging
import torch
import json
import numpy as np
import random

from data_augmenter.NoAugmenter import NoAugmenter
from data_augmenter.MissAugmenter import MissAugmenter
from data_augmenter.MixupAugmenter import MixupAugmenter
from data_augmenter.JitterAugmenter import JitterAugmenter
from data_augmenter.PermutationAugmenter import PermutationAugmenter
from data_augmenter.ScalingAugmenter import ScalingAugmenter
from data_augmenter.NegationAugmenter import NegationAugmenter
from data_augmenter.HorizontalFlipAugmenter import HorizontalFlipAugmenter
from data_augmenter.ChannelShuffleAugmenter import ChannelShuffleAugmenter
from data_augmenter.TimeWarpAugmenter import TimeWarpAugmenter
from data_augmenter.MagWarpAugmenter import MagWarpAugmenter
from data_augmenter.TimeMaskAugmenter import TimeMaskAugmenter

from data_augmenter.FreqMaskAugmenter import FreqMaskAugmenter
from data_augmenter.PhaseShiftAugmenter import PhaseShiftAugmenter


class Augmenter:
    def __init__(self, args) -> None:
        """This function is used to setup the data augmenter.
        We define a list of augmenters according to the config file, and run the augmentation sequentially.
        Args:
            model (_type_): _description_
        """
        self.args = args
        self.modalities = args.dataset_config["modality_names"]
        self.locations = args.dataset_config["location_names"]

        # setup the augmenters
        self.load_augmenters(args)

    def forward(self, option, time_loc_inputs, labels=None, return_aug_id=False, return_aug_mods=False):
        """General interface for the forward function."""
        # move to target device
        time_loc_inputs, labels = self.move_to_target_device(time_loc_inputs, labels)

        if option == "fixed":
            return self.forward_fixed(time_loc_inputs, labels)
        elif option == "random":
            return self.forward_random(time_loc_inputs, labels, return_aug_id, return_aug_mods)
        elif option == "no":
            return self.forward_noaug(time_loc_inputs, labels)
        else:
            raise Exception(f"Invalid augmentation option: {option}")

    def forward_fixed(self, time_loc_inputs, labels):
        """
        Add noise to the input_dict depending on the noise position.
        We only add noise to the time domeain, but not the feature level.
        """
        # time-domain augmentation
        augmented_time_loc_inputs, augmented_labels = time_loc_inputs, labels
        for augmenter in self.time_augmenters:
            augmented_time_loc_inputs, augmented_mod_labels, augmented_labels = augmenter(
                augmented_time_loc_inputs, augmented_labels
            )

        # time --> freq domain with FFT
        freq_loc_inputs = self.fft_preprocess(augmented_time_loc_inputs)

        # freq-domain augmentation
        augmented_freq_loc_inputs, augmented_labels = freq_loc_inputs, labels
        for augmenter in self.freq_augmenters:
            augmented_freq_loc_inputs, augmented_mod_labels, augmented_labels = augmenter(
                augmented_freq_loc_inputs, augmented_labels
            )

        return augmented_freq_loc_inputs, augmented_labels

    def forward_random(self, time_loc_inputs, labels=None, return_aug_id=False, return_aug_mods=False):
        """
        Randomly select one augmenter from both (time, freq) augmenter pool and apply it to the input.
        For the augmented_mod_labels, since we only perform one augmentation in each batch, we have a unique label.
        """
        # select a random augmenter
        rand_aug_id = np.random.randint(len(self.aug_names))
        rand_aug_name = self.aug_names[rand_aug_id]
        rand_augmenter = self.augmenters[rand_aug_id]

        # time-domain augmentation
        augmented_time_loc_inputs, augmented_labels = time_loc_inputs, labels
        if rand_aug_name in self.time_augmenter_pool:
            augmented_time_loc_inputs, augmented_mod_labels, augmented_labels = rand_augmenter(
                augmented_time_loc_inputs, augmented_labels
            )

        # time --> freq domain with FFT
        freq_loc_inputs = self.fft_preprocess(augmented_time_loc_inputs)

        # freq-domain augmentation
        augmented_freq_loc_inputs, augmented_labels = freq_loc_inputs, labels
        if rand_aug_name in self.freq_augmenter_pool:
            augmented_freq_loc_inputs, augmented_mod_labels, augmented_labels = rand_augmenter(
                augmented_freq_loc_inputs, augmented_labels
            )

        if return_aug_id:
            b = time_loc_inputs[self.locations[0]][self.modalities[0]].shape[0]
            augmenter_labels = torch.Tensor([rand_aug_id]).to(self.args.device).tile([b]).long()
            return augmented_freq_loc_inputs, augmenter_labels
        elif return_aug_mods:
            return augmented_freq_loc_inputs, augmented_mod_labels
        elif labels is not None:
            """Return both the augmented data and the downstream task labels"""
            return augmented_freq_loc_inputs, augmented_labels
        else:
            return augmented_freq_loc_inputs

    def forward_noaug(self, time_loc_inputs, labels=None):
        """
        Add noise to the input_dict depending on the noise position.
        We only add noise to the time domeain, but not the feature level.
        """
        # time --> freq domain with FFT
        freq_loc_inputs = self.fft_preprocess(time_loc_inputs)

        if labels is None:
            return freq_loc_inputs
        else:
            return freq_loc_inputs, labels

    def move_to_target_device(self, time_loc_inputs, labels):
        """Move both the data and labels to the target device"""
        target_device = self.args.device

        for loc in time_loc_inputs:
            for mod in time_loc_inputs[loc]:
                time_loc_inputs[loc][mod] = time_loc_inputs[loc][mod].to(target_device)

        if not (labels is None):
            labels = labels.to(target_device)

        return time_loc_inputs, labels

    def fft_preprocess(self, time_loc_inputs):
        """Run FFT on the time-domain input.
        time_loc_inputs: [b, c, i, s]
        freq_loc_inputs: [b, c, i, s]
        """
        freq_loc_inputs = dict()

        for loc in time_loc_inputs:
            freq_loc_inputs[loc] = dict()
            for mod in time_loc_inputs[loc]:
                loc_mod_freq_output = torch.fft.fft(time_loc_inputs[loc][mod], dim=-1)
                loc_mod_freq_output = torch.view_as_real(loc_mod_freq_output)
                loc_mod_freq_output = loc_mod_freq_output.permute(0, 1, 4, 2, 3)
                b, c1, c2, i, s = loc_mod_freq_output.shape
                loc_mod_freq_output = loc_mod_freq_output.reshape(b, c1 * c2, i, s)
                freq_loc_inputs[loc][mod] = loc_mod_freq_output

        return freq_loc_inputs

    def to(self, device):
        """Move all components to the target device"""
        for augmenter in self.time_augmenters:
            augmenter.to(device)

    def load_augmenters(self, args):
        """Load all augmenters."""
        # load the time augmenters
        self.load_time_augmenters(args)

        # load the freq augmenters
        self.load_freq_augmenters(args)

        # random augmenter pool
        self.aug_names = self.time_aug_names + self.freq_aug_names
        self.augmenters = self.time_augmenters + self.freq_augmenters

    def load_time_augmenters(self, args):
        """Load time-domain augmenters."""
        self.time_augmenter_pool = {
            "no": NoAugmenter,
            "miss": MissAugmenter,
            "mixup": MixupAugmenter,
            "jitter": JitterAugmenter,
            "permutation": PermutationAugmenter,
            "scaling": ScalingAugmenter,
            "negation": NegationAugmenter,
            "horizontal_flip": HorizontalFlipAugmenter,
            "channel_shuffle": ChannelShuffleAugmenter,
            "time_warp": TimeWarpAugmenter,
            "mag_warp": MagWarpAugmenter,
            "time_mask": TimeMaskAugmenter,
        }

<<<<<<< HEAD
        if args.train_mode == "contrastive" and args.stage == "pretrain":
            self.time_aug_names = args.dataset_config[args.contrastive_framework]["random_augmenters"][
                "time_augmenters"
            ]
        elif args.train_mode == "predictive" and args.stage == "pretrain":
            self.time_aug_names = args.dataset_config[args.predictive_framework]["random_augmenters"]["time_augmenters"]
        elif args.train_mode == "MAE" and args.stage == "pretrain":
            self.time_aug_names = args.dataset_config[args.model]["random_augmenters"]["time_augmenters"]
=======
        if args.train_mode != "supervised" and args.stage == "pretrain":
            self.time_aug_names = args.dataset_config[args.learn_framework]["random_augmenters"]["time_augmenters"]
>>>>>>> d8879ac6
        else:
            """Supervised training and fine-tuning"""
            self.time_aug_names = args.dataset_config[args.model]["fixed_augmenters"]["time_augmenters"]

        self.time_augmenters = []
        for aug_name in self.time_aug_names:
            if aug_name not in self.time_augmenter_pool:
                raise Exception(f"Invalid augmenter provided: {aug_name}")
            else:
                self.time_augmenters.append(self.time_augmenter_pool[aug_name](args))
                logging.info(f"=\t[Loaded time augmenter]: {aug_name}")

    def load_freq_augmenters(self, args):
        """Load freq-domain augmenters."""
        self.freq_augmenter_pool = {
            "no": NoAugmenter,
            "freq_mask": FreqMaskAugmenter,
            "phase_shift": PhaseShiftAugmenter,
        }

<<<<<<< HEAD
        if args.train_mode == "contrastive" and args.stage == "pretrain":
            self.freq_aug_names = args.dataset_config[args.contrastive_framework]["random_augmenters"][
                "freq_augmenters"
            ]
        elif args.train_mode == "predictive" and args.stage == "pretrain":
            self.freq_aug_names = args.dataset_config[args.predictive_framework]["random_augmenters"]["freq_augmenters"]
        elif args.train_mode == "MAE" and args.stage == "pretrain":
            self.freq_aug_names = args.dataset_config[args.model]["random_augmenters"]["freq_augmenters"]
=======
        if args.train_mode != "supervised" and args.stage == "pretrain":
            self.freq_aug_names = args.dataset_config[args.learn_framework]["random_augmenters"]["freq_augmenters"]
>>>>>>> d8879ac6
        else:
            """Supervised training and fine-tuning"""
            self.freq_aug_names = args.dataset_config[args.model]["fixed_augmenters"]["freq_augmenters"]

        self.freq_augmenters = []
        for aug_name in self.freq_aug_names:
            if aug_name not in self.freq_augmenter_pool:
                raise Exception(f"Invalid augmenter provided: {aug_name}")
            else:
                self.freq_augmenters.append(self.freq_augmenter_pool[aug_name](args))
                logging.info(f"=\t[Loaded frequency augmenter]: {aug_name}")<|MERGE_RESOLUTION|>--- conflicted
+++ resolved
@@ -192,19 +192,8 @@
             "time_mask": TimeMaskAugmenter,
         }
 
-<<<<<<< HEAD
-        if args.train_mode == "contrastive" and args.stage == "pretrain":
-            self.time_aug_names = args.dataset_config[args.contrastive_framework]["random_augmenters"][
-                "time_augmenters"
-            ]
-        elif args.train_mode == "predictive" and args.stage == "pretrain":
-            self.time_aug_names = args.dataset_config[args.predictive_framework]["random_augmenters"]["time_augmenters"]
-        elif args.train_mode == "MAE" and args.stage == "pretrain":
-            self.time_aug_names = args.dataset_config[args.model]["random_augmenters"]["time_augmenters"]
-=======
         if args.train_mode != "supervised" and args.stage == "pretrain":
             self.time_aug_names = args.dataset_config[args.learn_framework]["random_augmenters"]["time_augmenters"]
->>>>>>> d8879ac6
         else:
             """Supervised training and fine-tuning"""
             self.time_aug_names = args.dataset_config[args.model]["fixed_augmenters"]["time_augmenters"]
@@ -225,19 +214,8 @@
             "phase_shift": PhaseShiftAugmenter,
         }
 
-<<<<<<< HEAD
-        if args.train_mode == "contrastive" and args.stage == "pretrain":
-            self.freq_aug_names = args.dataset_config[args.contrastive_framework]["random_augmenters"][
-                "freq_augmenters"
-            ]
-        elif args.train_mode == "predictive" and args.stage == "pretrain":
-            self.freq_aug_names = args.dataset_config[args.predictive_framework]["random_augmenters"]["freq_augmenters"]
-        elif args.train_mode == "MAE" and args.stage == "pretrain":
-            self.freq_aug_names = args.dataset_config[args.model]["random_augmenters"]["freq_augmenters"]
-=======
         if args.train_mode != "supervised" and args.stage == "pretrain":
             self.freq_aug_names = args.dataset_config[args.learn_framework]["random_augmenters"]["freq_augmenters"]
->>>>>>> d8879ac6
         else:
             """Supervised training and fine-tuning"""
             self.freq_aug_names = args.dataset_config[args.model]["fixed_augmenters"]["freq_augmenters"]
