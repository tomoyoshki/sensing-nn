--- conflicted
+++ resolved
@@ -459,19 +459,13 @@
 
 MAE:
         masked_ratio:
-<<<<<<< HEAD
                 ACC: 0.75
-=======
->>>>>>> a9800b53
                 ECG: 0.75
                 EMG: 0.75
                 EDA: 0.75
                 Resp: 0.75
         patch_size:
-<<<<<<< HEAD
                 ACC: [1, 7]
-=======
->>>>>>> a9800b53
                 ECG: [1, 7]
                 EMG: [1, 7]
                 EDA: [1, 7]
