# data paths  
pretrain_index_file: /home/sl29/data/ACIDS/random_partition_index_vehicle_classification/train_index.txt 
vehicle_classification:
        num_classes: 10 
        class_names: ["background", "1", "2", "3", "4", "5", "6", "7", "8", "9"]
        train_index_file: /home/sl29/data/ACIDS/random_partition_index_vehicle_classification/train_index.txt 
        val_index_file: /home/sl29/data/ACIDS/random_partition_index_vehicle_classification/val_index.txt  
        test_index_file: /home/sl29/data/ACIDS/random_partition_index_vehicle_classification/test_index.txt 
        train_class_count_file: /home/sl29/data/ACIDS/random_partition_index_vehicle_classification/train_class_count.txt
distance_classification:
        num_classes: 5
        class_names: ["5", "10", "25", "50", "75"]
        train_index_file: /home/sl29/data/ACIDS/random_partition_index_distance_classification/train_index.txt 
        val_index_file: /home/sl29/data/ACIDS/random_partition_index_distance_classification/val_index.txt  
        test_index_file: /home/sl29/data/ACIDS/random_partition_index_distance_classification/test_index.txt 
        train_class_count_file: /home/sl29/data/ACIDS/random_partition_index_distance_classification/train_class_count.txt
speed_classification:
        num_classes: 7  
        class_names: ["1", "5", "10", "15", "20", "30", ">30"]
        train_index_file: /home/sl29/data/ACIDS/random_partition_index_speed_classification/train_index.txt 
        val_index_file: /home/sl29/data/ACIDS/random_partition_index_speed_classification/val_index.txt  
        test_index_file: /home/sl29/data/ACIDS/random_partition_index_speed_classification/test_index.txt 
        train_class_count_file: /home/sl29/data/ACIDS/random_partition_index_speed_classification/train_class_count.txt
terrain_classification:
        num_classes: 3  
        class_names: ["desert", "arctic", "normal"]
        train_index_file: /home/sl29/data/ACIDS/random_partition_index_terrain_classification/train_index.txt 
        val_index_file: /home/sl29/data/ACIDS/random_partition_index_terrain_classification/val_index.txt  
        test_index_file: /home/sl29/data/ACIDS/random_partition_index_terrain_classification/test_index.txt 
        train_class_count_file: /home/sl29/data/ACIDS/random_partition_index_terrain_classification/train_class_count.txt


# Segments
num_segments: 7

# Locations 
num_locaiton: 1
location_names: ["shake"]

# Modality names
num_sensors: 2
modality_names: ["seismic", "audio"]

# Location modalities
loc_modalities: 
        shake: ["seismic", "audio"]
loc_mod_in_freq_channels:
        shake:
                audio: 6
                seismic: 4
loc_mod_in_time_channels:
        shake:
                audio: 3
                seismic: 2
loc_mod_spectrum_len:
        shake:
                audio: 256
                seismic: 256


# DeepSense config
DeepSense:
        dropout_ratio: 0.2
        # single interval + location + modality
        loc_mod_in_conv_stride:
                audio: [1, 4]
                seismic: [1, 4]
        loc_mod_conv_lens: 
                audio: [[1, 4], [1, 4], [1, 4]]
                seismic: [[1, 4], [1, 4], [1, 4]]
        loc_mod_out_channels: 128
        loc_mod_conv_inter_layers: 4
        # single interval + location
        loc_conv_lens: [[1, 4], [1, 4], [1, 4]]
        loc_out_channels: 128
        loc_conv_inter_layers: 3
        # recurrent layer
        recurrent_dim: 128
        recurrent_layers: 2
        # FC layer
        fc_dim: 256
        pretrained_head: "mlp"
        # Optimizer config
        optimizer:
                name: "AdamW"
                start_lr: 0.0001
                warmup_lr: 0.000001
                min_lr: 0.000001
                clip_grad: 5.0
                weight_decay: 0.05
        # LR scheduler
        lr_scheduler:
                name: "cosine"
                warmup_prefix: True
                warmup_epochs: 0
                train_epochs: 1000
                start_epoch: 0
                decay_epochs: 200
                decay_rate: 0.2
        # Data Augmenters:
        random_augmenters:
                time_augmenters: ["permutation", "negation", "time_warp", "horizontal_flip", "mag_warp", "scaling", "jitter", "channel_shuffle"]
                freq_augmenters: ["phase_shift"]
        fixed_augmenters:
                time_augmenters: ["channel_shuffle", "mixup"]
                freq_augmenters: ["phase_shift"]
        
# ResNet config              
ResNet:
        interval_num: 7
        dropout_ratio: 0.2
        # single interval + location + modality
        loc_mod_in_conv_stride:
                audio: [1, 4]
                seismic: [1, 4]
                acc: 1
        loc_mod_conv_lens: 
                audio: [[1, 4], [4, 4], [3, 3]]
                seismic: [[1,4], [4, 4], [3, 3]]
        loc_mod_out_channels: 256
        loc_mod_conv_inter_layers: 3
        # single interval + location
        loc_conv_lens: [[3, 3], [3, 3], [3, 3]]
        loc_out_channels: 256
        loc_conv_inter_layers: 2
        # FC layer
        fc_dim: 256
        # Optimizer config
        optimizer:
                name: "AdamW"
                start_lr: 0.00001
                warmup_lr: 0.000001
                min_lr: 0.0000001
                clip_grad: 5.0
                weight_decay: 0.05
        # LR scheduler
        lr_scheduler:
                name: "step"
                warmup_prefix: True
                warmup_epochs: 0
                train_epochs: 1500
                start_epoch: 0
                decay_epochs: 200
                decay_rate: 0.2
        # Data Augmenters:
        random_augmenters:
                time_augmenters: ["permutation", "negation", "time_warp", "horizontal_flip", "mag_warp", "scaling"]
                freq_augmenters: ["phase_shift"]
        fixed_augmenters:
                time_augmenters: ["no"]
                freq_augmenters: ["no"]

TransformerV4:
        dropout_ratio: 0.2
        drop_path_rate: 0.1
        attn_drop_rate: 0.2
        # loc mod freq feature
        in_stride:
                audio: 1
                seismic: 1
        # single modality
        time_freq_out_channels: 64
        time_freq_head_num: 4
        time_freq_block_num: 
                audio: [2, 2, 4]
                seismic: [2, 2, 4]
        # modality fusion
        mod_out_channels: 256
        mod_head_num: 4
        mod_block_num: 2
        # location fusion
        loc_out_channels: 256 # loc_out_channels == mod_out_channels
        loc_head_num: 4
        loc_block_num: 2
        # SwinTransformer configs
        window_size: 
                audio: [2, 4] 
                seismic: [2, 4] 
        mlp_ratio: 4.
        qkv_bias: True
        APE: False
        patch_norm: True
        patch_size:
                freq:
                        audio: [1, 8]
                        seismic: [1, 8]
        # FC layer
        fc_dim: 512
        pretrained_head: "mlp"
        # Optimizer config
        optimizer:
                name: "AdamW"
                start_lr: 0.00001
                warmup_lr: 0.000001
                min_lr: 0.0000001
                clip_grad: 5.0
                weight_decay: 0.05
        # LR scheduler
        lr_scheduler:
                name: "cosine"
                warmup_prefix: True
                warmup_epochs: 0
                train_epochs: 1000
                start_epoch: 0
                decay_epochs: 200
                decay_rate: 0.2
        # Data Augmenters:
        random_augmenters:
                time_augmenters: ["permutation", "negation", "time_warp", "horizontal_flip", "mag_warp", "scaling", "jitter", "channel_shuffle"]
                freq_augmenters: ["phase_shift"]
        fixed_augmenters:
                time_augmenters: ["channel_shuffle", "mixup"]
                freq_augmenters: ["phase_shift"]

SimCLR:
        emb_dim: 512
        temperature: 0.2
        # Pre training  
        pretrain_optimizer:
                name: "AdamW"
                start_lr: 0.0001
                warmup_lr: 0.000001
                min_lr: 0.0000001
                clip_grad: 5.0
                weight_decay: 0.05
        pretrain_lr_scheduler:
                name: "cosine"
                warmup_prefix: True
                warmup_epochs: 0
                train_epochs: 2500
                start_epoch: 0
                decay_epochs: 500
                decay_rate: 0.2
        # Fine tuning 
        finetune_optimizer:
                name: "AdamW"
                start_lr: 0.0001
                warmup_lr: 0.000001
                min_lr: 0.000001
                clip_grad: 5.0
                weight_decay: 0.05
        finetune_lr_scheduler:
                name: "step"
                warmup_prefix: True
                warmup_epochs: 0
                train_epochs: 500
                start_epoch: 0
                decay_epochs: 100
                decay_rate: 0.2

MoCo:
        emb_dim: 512
<<<<<<< HEAD
        temperature: 0.2
=======
        temperature: 0.5
>>>>>>> 387fe395
        momentum: 0.99
        # Pre training  
        pretrain_optimizer:
                name: "AdamW"
                start_lr: 0.0001
                warmup_lr: 0.000001
                min_lr: 0.0000001
                clip_grad: 5.0
                weight_decay: 0.05
        pretrain_lr_scheduler:
                name: "cosine"
                warmup_prefix: True
                warmup_epochs: 0
                train_epochs: 2500
                start_epoch: 0
                decay_epochs: 500
                decay_rate: 0.2
        # Fine tuning 
        finetune_optimizer:
                name: "AdamW"
                start_lr: 0.0001
                warmup_lr: 0.000001
                min_lr: 0.0000001
                clip_grad: 5.0
                weight_decay: 0.05
        finetune_lr_scheduler:
                name: "step"
                warmup_prefix: True
                warmup_epochs: 0
                train_epochs: 500
                start_epoch: 0
                decay_epochs: 100
                decay_rate: 0.2

DINO:
        emb_dim: 512
        momentum_teacher: 0.9995
        temperature_student: 0.1
        temperature_teacher: 0.04
        center_momentum: 0.9
        temperature: 0.07
        # Pre training  
        pretrain_optimizer:
                name: "AdamW"
                start_lr: 0.0005
                warmup_lr: 0.000001
                min_lr: 0.0000001
                clip_grad: 5.0
                weight_decay: 0.05
        pretrain_lr_scheduler:
                name: "cosine"
                warmup_prefix: True
                warmup_epochs: 0
                train_epochs: 2000
                start_epoch: 0
                decay_epochs: 500
                decay_rate: 0.2
        # Fine tuning 
        finetune_optimizer:
                name: "AdamW"
                start_lr: 0.0001
                warmup_lr: 0.000001
                min_lr: 0.0000001
                clip_grad: 5.0
                weight_decay: 0.05
        finetune_lr_scheduler:
                name: "step"
                warmup_prefix: True
                warmup_epochs: 0
                train_epochs: 200
                start_epoch: 0
                decay_epochs: 50
                decay_rate: 0.2

CMC:
        emb_dim: 512
        nce_k: 1000
        nce_t: 0.2
        nce_momentum: 0.5
        softmax: True
        input_size: 256
        # Pre training  
        pretrain_optimizer:
                name: "AdamW"
                start_lr: 0.00001
                warmup_lr: 0.000001
                min_lr: 0.000001
                clip_grad: 5.0
                weight_decay: 0.05
        pretrain_lr_scheduler:
                name: "cosine"
                warmup_prefix: True
                warmup_epochs: 0
                train_epochs: 2000
                start_epoch: 0
                decay_epochs: 500
                decay_rate: 0.2
        # Fine tuning 
        finetune_optimizer:
                name: "AdamW"
                start_lr: 0.0001
                warmup_lr: 0.000001
                min_lr: 0.0000001
                clip_grad: 5.0
                weight_decay: 0.05
        finetune_lr_scheduler:
                name: "step"
                warmup_prefix: True
                warmup_epochs: 0
                train_epochs: 200
                start_epoch: 0
                decay_epochs: 50
                decay_rate: 0.2


# ------------------------------------------- Data Augmenter Configs ------------------------------------------
# Mixup config
mixup:
        mixup_alpha: 1.0
        cutmix_alpha: 1.0
        cutmix_minmax: null
        prob: 0.5
        switch_prob: 1 # prob of switch to cutmix
        mode: 'random_batch'
        label_smoothing: 0

jitter:
        std_in_percent: 3
        prob: 0.5

rotation:
        angles: [90, 180, 270]

permutation:
        prob: 0.5

scaling:
        prob: 0.5
        std: 0.3

time_warp:
        prob: 0.5
        magnitude: 0.2
        order: 6

mag_warp:
        prob: 0.5
        magnitude: 0.2
        order: 4

negation:
        prob: 0.5

channel_shuffle:
        prob: 0.5

freq_mask:
        prob: 0.5 
        mask_ratio: 0.3

time_mask:
        prob: 0.5
        mask_ratio: 0.3

phase_shift:
        prob: 0.5 

horizontal_flip:
        prob: 0.5<|MERGE_RESOLUTION|>--- conflicted
+++ resolved
@@ -250,11 +250,7 @@
 
 MoCo:
         emb_dim: 512
-<<<<<<< HEAD
         temperature: 0.2
-=======
-        temperature: 0.5
->>>>>>> 387fe395
         momentum: 0.99
         # Pre training  
         pretrain_optimizer:
