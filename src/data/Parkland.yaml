--- conflicted
+++ resolved
@@ -217,28 +217,6 @@
                         seismic: [1, 2]
         # FC layer
         fc_dim: 512
-<<<<<<< HEAD
-        # Training config
-        train_epochs: 1500
-        scheduler_step: 200
-        scheduler_gamma: 0.2
-        start_lr: 0.0001
-
-        # Regularizationm config
-        mixup_args:
-                mixup_alpha: 1.0
-                cutmix_alpha: 1.0
-                cutmix_minmax: null
-                prob: 1.0
-                switch_prob: 0.75
-                mode: 'random_batch'
-                label_smoothing: 0
-                num_classes: 7
-
-
-
-
-=======
         # Optimizer config
         optimizer:
                 name: "AdamW"
@@ -256,8 +234,20 @@
                 start_epoch: 0
                 decay_epochs: 200
                 decay_rate: 0.2
+        # Regularizationm config
+        mixup_args:
+                mixup_alpha: 1.0
+                cutmix_alpha: 1.0
+                cutmix_minmax: null
+                prob: 1.0
+                switch_prob: 0.75
+                mode: 'random_batch'
+                label_smoothing: 0
+                num_classes: 7
+
+
+
                 
->>>>>>> 0ed08bca
 
 # Missing Modality Generator
 MissModalityGenerator:
