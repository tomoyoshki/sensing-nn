--- conflicted
+++ resolved
@@ -17,10 +17,7 @@
     label_ratio = 1
     if option == "train":
         if args.train_mode != "supervised" and args.stage == "pretrain":
-<<<<<<< HEAD
-=======
             "self-supervised training"
->>>>>>> 6a01b6e4
             index_file = args.dataset_config["pretrain_index_file"]
         else:
             """supervised training"""
