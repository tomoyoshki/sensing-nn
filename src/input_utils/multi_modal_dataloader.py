--- conflicted
+++ resolved
@@ -19,13 +19,8 @@
     # select the index file
     label_ratio = 1
     if option == "train":
-<<<<<<< HEAD
-        if args.train_mode != "MAE" and args.stage == "pretrains":
-            "self-supervised training"
-=======
         if args.train_mode != "supervised" and args.stage == "pretrain":
             """self-supervised training"""
->>>>>>> 26d3bc53
             index_file = args.dataset_config["pretrain_index_file"]
         else:
             """supervised training"""
