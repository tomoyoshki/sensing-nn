--- conflicted
+++ resolved
@@ -4,66 +4,7 @@
 import subprocess
 
 from collections import OrderedDict
-<<<<<<< HEAD
 from output_utils.schedule_log_utils import init_execution_flags, update_execution_flags, check_execution_flags
-=======
-from params.output_paths import find_most_recent_weight, get_train_mode
-
-
-def init_execution_flags(status_log_file):
-    """Init the log of finetuning status."""
-    if os.path.exists(status_log_file):
-        status = json.load(open(status_log_file))
-    else:
-        status = {}
-
-    for dataset in datasets:
-        for model in models:
-            for task in tasks:
-                for learn_framework in learn_frameworks:
-                    for label_ratio in label_ratios:
-                        if f"{dataset}-{model}-{learn_framework}-{task}-{label_ratio}" not in status:
-                            status[f"{dataset}-{model}-{learn_framework}-{task}-{label_ratio}"] = False
-
-    with open(status_log_file, "w") as f:
-        f.write(json.dumps(status, indent=4))
-
-
-def update_execution_flags(status_log_file, dataset, model, task, learn_framework, label_ratio):
-    """
-    Update the status of finetuning status.
-    """
-    status = json.load(open(status_log_file))
-    status[f"{dataset}-{model}-{learn_framework}-{task}-{label_ratio}"] = True
-
-    with open(status_log_file, "w") as f:
-        f.write(json.dumps(status, indent=4))
-
-
-def reset_execution_flags(status_log_file, dataset, model, task, learn_framework, label_ratio):
-    """
-    Update the status of finetuning status.
-    """
-    status = json.load(open(status_log_file))
-    status[f"{dataset}-{model}-{learn_framework}-{task}-{label_ratio}"] = False
-
-    with open(status_log_file, "w") as f:
-        f.write(json.dumps(status, indent=4))
-
-
-def check_execution_flags(status_log_file, dataset, model, task, learn_framework, label_ratio):
-    """
-    Check the status of finetuning status.
-    """
-    status = json.load(open(status_log_file))
-    flag = (
-        status[f"{dataset}-{model}-{learn_framework}-{task}-{label_ratio}"]
-        if f"{dataset}-{model}-{learn_framework}-{task}-{label_ratio}" in status
-        else False
-    )
-
-    return flag
->>>>>>> 3fc7adc8
 
 
 def check_cuda_slot(status_log_file, subprocess_pool, cuda_device_utils):
