import os
import json
import torch
import getpass
import logging

from params.output_paths import set_model_weight_file, set_output_paths, set_model_weight_folder
from input_utils.yaml_utils import load_yaml


def get_username():
    """The function to automatically get the username."""
    username = getpass.getuser()

    return username


def str_to_bool(flag):
    """
    Convert the string flag to bool.
    """
    if flag.lower() == "true":
        return True
    else:
        return False


def select_device(device="", batch_size=0, newline=True):
    # device = None or 'cpu' or 0 or '0' or '0,1,2,3'
    s = f"Torch-{torch.__version__} "
    device = str(device).strip().lower().replace("cuda:", "").replace("none", "")  # to string, 'cuda:0' to '0'
    cpu = device == "cpu"
    mps = device == "mps"  # Apple Metal Performance Shaders (MPS)
    if cpu or mps:
        os.environ["CUDA_VISIBLE_DEVICES"] = "-1"  # force torch.cuda.is_available() = False
    elif device:  # non-cpu device requested
        os.environ["CUDA_VISIBLE_DEVICES"] = device  # set environment variable - must be before assert is_available()
        assert torch.cuda.is_available() and torch.cuda.device_count() >= len(
            device.replace(",", "")
        ), f"Invalid CUDA '--device {device}' requested, use '--device cpu' or pass valid CUDA device(s)"

    if not cpu and not mps and torch.cuda.is_available():  # prefer GPU if available
        devices = device.split(",") if device else "0"  # range(torch.cuda.device_count())  # i.e. 0,1,6,7
        n = len(devices)  # device count
        if n > 1 and batch_size > 0:  # check batch_size is divisible by device_count
            assert batch_size % n == 0, f"batch-size {batch_size} not multiple of GPU count {n}"
        space = " " * (len(s) + 1)
        for i, d in enumerate(devices):
            p = torch.cuda.get_device_properties(i)
            s += f"{'' if i == 0 else space}CUDA:{d} ({p.name}, {p.total_memory / (1 << 20):.0f}MiB)\n"  # bytes to MB
        arg = f"cuda:0"
    elif mps and getattr(torch, "has_mps", False) and torch.backends.mps.is_available():  # prefer MPS if available
        s += "MPS\n"
        arg = "mps"
    else:  # revert to CPU
        s += "CPU\n"
        arg = "cpu"

    if not newline:
        s = s.rstrip()
    print(s)

    return torch.device(arg)


def get_train_mode(learn_framework):
    """
    Automatically set the train mode according to the learn_framework.
    NOTE: Add the learn framework to this register when adding a new learn framework.
    """
    learn_framework_register = {
        "SimCLR": "contrastive",
        "SimCLRFusion": "contrastive",
        "MoCo": "contrastive",
        "MoCoFusion": "contrastive",
        "Cosmo": "contrastive",
        "CMC": "contrastive",
        "CMCV2": "contrastive",
        "Cocoa": "contrastive",
<<<<<<< HEAD
        "TNC": "contrastive",
=======
        "GMC": "contrastive",
>>>>>>> 3f234988
        "MTSS": "predictive",
        "ModPred": "predictive",
        "ModPredFusion": "predictive",
        "MAE": "generative",
        "no": "supervised",
    }

    if learn_framework in learn_framework_register:
        train_mode = learn_framework_register[learn_framework]
    else:
        raise ValueError(f"Invalid learn_framework provided: {learn_framework}")

    return train_mode


def set_task(args):
    """
    Set the default task according to the dataset.
    """
    task_default_task = {
        "ACIDS": "vehicle_classification",
        "Parkland": "vehicle_classification",
        "WESAD": "stress_classification",
        "RealWorld_HAR": "activity_classification",
        "PPG": "hr_regression",
        "PAMAP2": "activity_classification",
    }

    task = task_default_task[args.dataset] if args.task is None else args.task
    
    
    print("Task: ", task)

    return task


def set_batch_size(args):
    """
    Automatically set the batch size for different (dataset, task, train_mode).
    """
    if args.batch_size is None:
        if args.dataset == "PPG":
            if args.stage == "pretrain":
                args.batch_size = 512
            else:
                args.batch_size = 256
        else:
            if args.stage == "pretrain":
                args.batch_size = 256
            else:
                args.batch_size = 128

    return args


def set_auto_params(args):
    """Automatically set the parameters for the experiment."""
    # gpu configuration
    if args.gpu is None:
        args.gpu = 0
    args.device = select_device(str(args.gpu))
    args.half = False  # half precision only supported on CUDA

    # retrieve the user name
    args.username = get_username()

    # set downstream task
    args.task = set_task(args)

    # parse the model yaml file
    dataset_yaml = f"./data/{args.dataset}.yaml"
    args.dataset_config = load_yaml(dataset_yaml)

    # verbose
    args.verbose = str_to_bool(args.verbose)
    args.count_range = str_to_bool(args.count_range)
    args.balanced_sample = str_to_bool(args.balanced_sample) and args.dataset in {"ACIDS", "Parkland_Miata"}
    args.sequence_sampler = True if args.learn_framework in {"CMCV2", "TS2Vec", "TNC"} else False
    args.debug = str_to_bool(args.debug)

    # threshold
    args.threshold = 0.5

    # dataloader config
    args.workers = 10

    # Sing-class problem or multi-class problem
    if args.dataset in {}:
        args.multi_class = True
    else:
        args.multi_class = False

    # process the missing modalities,
    if args.miss_modalities is not None:
        args.miss_modalities = set(args.miss_modalities.split(","))
        print(f"Missing modalities: {args.miss_modalities}")
    else:
        args.miss_modalities = set()

    # set the train mode
    args.train_mode = get_train_mode(args.learn_framework)
    print(f"Set train mode: {args.train_mode}")

    # set batch size
    args = set_batch_size(args)

    # set output path
    args = set_model_weight_folder(args)
    args = set_model_weight_file(args)
    args = set_output_paths(args)

    return args<|MERGE_RESOLUTION|>--- conflicted
+++ resolved
@@ -77,11 +77,8 @@
         "CMC": "contrastive",
         "CMCV2": "contrastive",
         "Cocoa": "contrastive",
-<<<<<<< HEAD
         "TNC": "contrastive",
-=======
         "GMC": "contrastive",
->>>>>>> 3f234988
         "MTSS": "predictive",
         "ModPred": "predictive",
         "ModPredFusion": "predictive",
