--- conflicted
+++ resolved
@@ -15,13 +15,7 @@
 
 # train utils
 from train_utils.supervised_train import supervised_train
-<<<<<<< HEAD
-from train_utils.contrastive_train import contrastive_pretrain
-from train_utils.mae_train import mae_train
-from train_utils.predictive_train import predictive_pretrain
-=======
 from train_utils.pretrain import pretrain
->>>>>>> d8879ac6
 from train_utils.finetune import finetune
 
 
@@ -85,37 +79,8 @@
             tb_writer,
             num_batches,
         )
-<<<<<<< HEAD
-    elif args.train_mode == "contrastive" and args.stage == "pretrain":
-        contrastive_pretrain(
-            args,
-            classifier,
-            augmenter,
-            train_dataloader,
-            val_dataloader,
-            test_dataloader,
-            loss_func,
-            tb_writer,
-            num_batches,
-        )
-    elif args.train_mode == "predictive" and args.stage == "pretrain":
-        predictive_pretrain(
-=======
     elif args.stage == "pretrain":
         pretrain(
->>>>>>> d8879ac6
-            args,
-            classifier,
-            augmenter,
-            train_dataloader,
-            val_dataloader,
-            test_dataloader,
-            loss_func,
-            tb_writer,
-            num_batches,
-        )
-    elif args.train_mode == "MAE" and args.stage == "pretrain":
-        mae_train(
             args,
             classifier,
             augmenter,
