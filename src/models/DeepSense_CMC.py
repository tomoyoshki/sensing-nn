--- conflicted
+++ resolved
@@ -241,20 +241,9 @@
                         self.generative_config["patch_size"][mod][0],
                         self.generative_config["patch_size"][mod][1],
                     )
-
-<<<<<<< HEAD
-                    # generate random mask for each "patch"
-                    bit_mask = torch.cuda.FloatTensor(b, patch_resolution_h, patch_resolution_w).uniform_() > mask_ratio
-                    
-                    # expand the mask to entire area
-                    patch_mask = bit_mask.repeat_interleave(patch_h, dim=1)
-                    patch_mask = patch_mask.repeat_interleave(patch_w, dim=2)
-                    patch_mask = patch_mask.int().float()
-                    
-                    # channel wise 
-                    patch_mask_channel = torch.stack([patch_mask] * c, dim=1)
-=======
-                    masked_input, patch_mask = mask_input(
+                    patch_resolution_h, patch_resolution_w = i // patch_h, s // patch_w
+
+                    masked_input, patch_mask, bit_mask = mask_input(
                         freq_x=freq_x[loc][mod],
                         input_resolution=(i, s),
                         patch_resolution=(i, s),
@@ -265,12 +254,9 @@
                     )
 
                     masked_input = masked_input.reshape(b, c, i, s)
-                    patch_mask = patch_mask.reshape(b, i, s)
->>>>>>> 7fe7327e
-
-                    # print("Original: ", masked_input.shape, patch_mask.shape)
+                    bit_mask = bit_mask.reshape(b, -1)
+
                     masked_x[loc][mod] = masked_input
-                    
                     masks[loc][mod] = bit_mask
 
             return (masked_x, masks)
