import os
import time
import torch
import torch.nn as nn

from models.ConvModules import ConvBlock, DeConvBlock
from models.FusionModules import MeanFusionBlock, SelfAttentionFusionBlock
from models.RecurrentModule import RecurrentBlock, DecRecurrentBlock
from input_utils.normalize import normalize_input
from input_utils.padding_utils import get_padded_size
from models.FusionModules import TransformerFusionBlock


from models.SwinModules import PatchEmbed
from models.MAEModule import get_2d_sincos_pos_embed


class DeepSense_CMC(nn.Module):
    def __init__(self, args, self_attention=False) -> None:
        """The initialization for the DeepSense class.
        Design: Single (interval, loc, mod) feature -->
                Single (interval, loc) feature -->
                Single interval feature -->
                GRU -->
                Logits
        Args:
            num_classes (_type_): _description_
        """
        super().__init__()
        self.args = args
        self.self_attention = self_attention
        self.config = args.dataset_config["DeepSense"]
        self.device = args.device
        self.modalities = args.dataset_config["modality_names"]
        self.locations = args.dataset_config["location_names"]
        self.multi_location_flag = len(self.locations) > 1

        """define the architecture"""
        self.init_encoder(args)
        if args.train_mode == "MAE":
            self.init_patch_embedding(args)
            self.init_feature_encoding(args)
            self.init_decoder(args)

    def init_encoder(self, args):
        # Step 1: Single (loc, mod) feature
        self.loc_mod_extractors = nn.ModuleDict()
        for loc in self.locations:
            self.loc_mod_extractors[loc] = nn.ModuleDict()
            for mod in self.modalities:
                if type(self.config["loc_mod_conv_lens"]) is dict:
                    """for acoustic processing in Parkland data"""
                    conv_lens = self.config["loc_mod_conv_lens"][mod]
                    in_stride = self.config["loc_mod_in_conv_stride"][mod]
                else:
                    conv_lens = self.config["loc_mod_conv_lens"]
                    in_stride = 1

                # define the extractor
                self.loc_mod_extractors[loc][mod] = ConvBlock(
                    in_channels=args.dataset_config["loc_mod_in_freq_channels"][loc][mod],
                    out_channels=self.config["loc_mod_out_channels"],
                    in_spectrum_len=args.dataset_config["loc_mod_spectrum_len"][loc][mod],
                    conv_lens=conv_lens,
                    dropout_ratio=self.config["dropout_ratio"],
                    num_inter_layers=self.config["loc_mod_conv_inter_layers"],
                    in_stride=in_stride,
                )

        # Step 3: Loc fusion
        self.loc_fusion_layers = nn.ModuleDict()
        self.mod_extractors = nn.ModuleDict()
        for mod in self.modalities:
            if self.self_attention:
                self.loc_fusion_layers[mod] = SelfAttentionFusionBlock()
            else:
                self.loc_fusion_layers[mod] = MeanFusionBlock()

            self.mod_extractors[mod] = ConvBlock(
                in_channels=1,
                out_channels=self.config["loc_out_channels"],
                in_spectrum_len=self.config["loc_mod_out_channels"],
                conv_lens=self.config["loc_conv_lens"],
                dropout_ratio=self.config["dropout_ratio"],
                num_inter_layers=self.config["loc_conv_inter_layers"],
            )

        # Step 5: GRU
        self.recurrent_layers = nn.ModuleDict()
        for mod in self.modalities:
            self.recurrent_layers[mod] = RecurrentBlock(
                in_channel=self.config["loc_out_channels"],
                out_channel=self.config["recurrent_dim"],
                num_layers=self.config["recurrent_layers"],
                dropout_ratio=self.config["dropout_ratio"],
            )

        # mod fusion layer
        if args.contrastive_framework == "Cosmo":
            "Attention fusion for Cosmo"
            self.mod_fusion_layer = TransformerFusionBlock(
                self.config["recurrent_dim"] * 2,
                4,
                self.config["dropout_ratio"],
                self.config["dropout_ratio"],
            )
            self.sample_dim = self.config["recurrent_dim"] * 2
        else:
            self.sample_dim = self.config["recurrent_dim"] * 2 * len(self.modalities)

        # Classification layer
        if args.train_mode == "supervised" or self.config["pretrained_head"] == "linear":
            """Linear classification layers for supervised learning or finetuning."""
            self.class_layer = nn.Sequential(
<<<<<<< HEAD
                nn.Linear(self.sample_dim, args.dataset_config[args.task]["num_classes"]),
                nn.Sigmoid() if args.multi_class else nn.Softmax(dim=1),
=======
                nn.Linear(sample_dim, args.dataset_config[args.task]["num_classes"]),
                # nn.Sigmoid() if args.multi_class else nn.Softmax(dim=1),
>>>>>>> 7616a871
            )
        else:
            """Non-linear classification layers for self-supervised learning."""
            self.class_layer = nn.Sequential(
                nn.Linear(self.sample_dim, self.config["fc_dim"]),
                nn.GELU(),
                nn.Linear(self.config["fc_dim"], args.dataset_config[args.task]["num_classes"]),
                # nn.Sigmoid() if args.multi_class else nn.Softmax(dim=1),
            )

    def init_patch_embedding(self, args):
        self.patch_embed = nn.ModuleDict()
        self.pos_embed = nn.ModuleDict()
        self.decoder_pos_embed = nn.ModuleDict()
        self.mask_token = nn.ModuleDict()

        for loc in self.locations:
            self.patch_embed[loc] = nn.ModuleDict()
            self.pos_embed[loc] = nn.ParameterDict()
            self.decoder_pos_embed[loc] = nn.ParameterDict()
            self.mask_token[loc] = nn.ParameterDict()
            for mod in self.modalities:
                # get the padded image size
                stride = self.config["in_stride"][mod]
                spectrum_len = self.args.dataset_config["loc_mod_spectrum_len"][loc][mod]

                img_size = (self.num_segments, spectrum_len // stride)
                padded_img_size = get_padded_size(
                    img_size,
                    self.config["window_size"][mod],
                    self.config["patch_size"]["freq"][mod],
                    len(self.config["time_freq_block_num"][mod]),
                )
                self.patch_embed[loc][mod] = PatchEmbed(
                    img_size=padded_img_size,
                    patch_size=self.config["patch_size"]["freq"][mod],
                    in_chans=self.args.dataset_config["loc_mod_in_freq_channels"][loc][mod] * stride,
                    embed_dim=self.config["loc_mod_out_channels"],
                    norm_layer=nn.LayerNorm,
                )

                num_patches = self.patch_embed[loc][mod].num_patches
                self.pos_embed[loc][mod] = nn.Parameter(
                    torch.zeros(1, num_patches + 1, self.config["loc_mod_out_channels"]), requires_grad=False
                )  # fixed sin-cos embedding

                self.decoder_pos_embed = nn.Parameter(
                    torch.zeros(1, num_patches + 1, self.config["loc_mod_out_channels"]), requires_grad=False
                )  # fixed sin-cos embedding

                self.mask_token[loc][mod] = nn.Parameter(torch.zeros(1, 1, self.config["loc_mod_out_channels"]))
        self.initialize_weights()

    def initialize_weights(self):
        # initialization
        # initialize (and freeze) pos_embed by sin-cos embedding
        for loc in self.locations:
            for mod in self.modalities:
                pos_embed = get_2d_sincos_pos_embed(
                    self.pos_embed[loc][mod].shape[-1], int(self.patch_embed[loc][mod].num_patches), cls_token=True
                )
                self.pos_embed[loc][mod].data.copy_(torch.from_numpy(pos_embed).float().unsqueeze(0))

                decoder_pos_embed = get_2d_sincos_pos_embed(
                    self.decoder_pos_embed[loc][mod].shape[-1],
                    int(self.patch_embed[loc][mod].num_patches),
                    cls_token=True,
                )
                self.decoder_pos_embed.data.copy_(torch.from_numpy(decoder_pos_embed).float().unsqueeze(0))

                # initialize patch_embed like nn.Linear (instead of nn.Conv2d)
                w = self.patch_embed[loc][mod].proj.weight.data
                torch.nn.init.xavier_uniform_(w.view([w.shape[0], -1]))

                # timm's trunc_normal_(std=.02) is effectively normal_(std=0.02) as cutoff is too big (2.)
                torch.nn.init.normal_(self.cls_token[loc][mod], std=0.02)
                torch.nn.init.normal_(self.mask_token[loc][mod], std=0.02)

        # initialize nn.Linear and nn.LayerNorm
        self.apply(self._init_weights)

    def init_feature_encoding(self, args):
        self.encoded_features_layer = nn.Sequential(
            nn.Linear(self.sample_dim, self.config["fc_dim"]),
            nn.GELU(),
            nn.Linear(self.config["fc_dim"], self.config["fc_dim"]),
        )

        # [fc_dim layer] -> [mod1_feature, mod2_feature, mod3_feature]
        self.encoded_mod_extract_layer = nn.ModuleDict()
        for loc in self.locations:
            self.encoded_mod_extract_layer[loc] = nn.ModuleDict()
            for mod in self.modalities:
                self.encoded_mod_extract_layer[loc][mod] = nn.Sequential(
                    nn.Linear(self.config["fc_dim"], self.config["fc_dim"]),
                    nn.GELU(),
                    nn.Linear(self.config["fc_dim"], self.config["loc_out_channels"]),
                )

    def init_decoder(self, args):
        # step 1: GRU decoder
        self.dec_recurrent_layers = nn.ModuleDict()
        for mod in self.modalities:
            self.dec_recurrent_layers[mod] = DecRecurrentBlock(
                mod_interval=self.args.dataset_config["num_segments"],
                in_channel=self.config["loc_out_channels"],
                out_channel=self.config["recurrent_dim"],
                num_layers=self.config["recurrent_layers"],
                dropout_ratio=self.config["dropout_ratio"],
            )
        # step 2: Loc fusion
        self.dec_loc_fusion_layers = nn.ModuleDict()
        self.dec_mod_extractors = nn.ModuleDict()
        for mod in self.modalities:
            if self.self_attention:
                self.dec_loc_fusion_layers[mod] = SelfAttentionFusionBlock()
            else:
                self.dec_loc_fusion_layers[mod] = MeanFusionBlock()

            self.dec_mod_extractors[mod] = DeConvBlock(
                num_segments=self.args.dataset_config["num_segments"],
                in_channels=1,
                out_channels=self.config["loc_out_channels"],
                in_spectrum_len=self.config["loc_mod_out_channels"],
                conv_lens=self.config["loc_conv_lens"],
                dropout_ratio=self.config["dropout_ratio"],
                num_inter_layers=self.config["loc_conv_inter_layers"],
            )
        # step 3: Single (loc, mod) feature decoder - DeConv Blocks
        # Step 1: Single (loc, mod) feature
        self.dec_loc_mod_extractors = nn.ModuleDict()
        for loc in self.locations:
            self.dec_loc_mod_extractors[loc] = nn.ModuleDict()
            for mod in self.modalities:
                if type(self.config["loc_mod_conv_lens"]) is dict:
                    """for acoustic processing in Parkland data"""
                    conv_lens = self.config["loc_mod_conv_lens"][mod]
                    in_stride = self.config["loc_mod_in_conv_stride"][mod]
                else:
                    conv_lens = self.config["loc_mod_conv_lens"]
                    in_stride = 1

                # define the extractor
                self.dec_loc_mod_extractors[loc][mod] = DeConvBlock(
                    num_segments=self.args.dataset_config["num_segments"],
                    in_channels=args.dataset_config["loc_mod_in_freq_channels"][loc][mod],
                    out_channels=self.config["loc_mod_out_channels"],
                    in_spectrum_len=args.dataset_config["loc_mod_spectrum_len"][loc][mod],
                    conv_lens=conv_lens,
                    dropout_ratio=self.config["dropout_ratio"],
                    num_inter_layers=self.config["loc_mod_conv_inter_layers"],
                    in_stride=in_stride,
                )
        pass

    def mask_input(self, freq_x):
        for loc in self.locations:
            for mod in self.modalities:
                embeded_x = self.patch_embed[loc][mod](freq_x[loc][mod])
                embeded_x = embeded_x + self.pos_embed[:, 1:, :]

    def forward_encoder(self, freq_x, class_head=True):
        """The encoder function of DeepSense.
        Args:
            time_x (_type_): time_x is a dictionary consisting of the Tensor input of each input modality.
                        For each modality, the data is in (b, c (2 * 3 or 1), i (intervals), s (spectrum)) format.
        """
        masked_x, mask, ids_restore = self.mask_input()
        # Step 1: Single (loc, mod) feature extraction, (b, c, i)
        loc_mod_features = {mod: [] for mod in self.modalities}
        for loc in self.locations:
            for mod in self.modalities:
                loc_mod_feature = self.loc_mod_extractors[loc][mod](freq_x[loc][mod])
                loc_mod_features[mod].append(loc_mod_feature)

        for mod in loc_mod_features:
            loc_mod_features[mod] = torch.stack(loc_mod_features[mod], dim=3)

        # Step 2: Location fusion, (b, c, i)
        mod_interval_features = {mod: [] for mod in self.modalities}
        for mod in self.modalities:
            if not self.multi_location_flag:
                mod_interval_features[mod] = loc_mod_features[mod].squeeze(3)
            else:
                fused_mod_feature = self.loc_fusion_layers[mod](loc_mod_features[mod])
                extracted_mod_features = self.mod_extractors[mod](fused_mod_feature)
                mod_interval_features[mod] = extracted_mod_features

        # Step 3: Interval Fusion for each modality, [b, c, i]
        mod_features = []
        hidden_features = []
        for mod in self.modalities:
            mod_feature, hidden_feature = self.recurrent_layers[mod](mod_interval_features[mod])
            mod_features.append(mod_feature.flatten(start_dim=1))
            hidden_features.append(hidden_feature)

        # Step 4: Mod concatenation, [b, 1, mod, c]
        if not class_head:
            return dict(zip(self.modalities, mod_features)), dict(zip(self.modalities, hidden_features))
        else:
            if self.args.contrastive_framework == "Cosmo":
                """Attention-based Fusion"""
                mod_features = torch.stack(mod_features, dim=1)
                mod_features = mod_features.unsqueeze(dim=1)
                sample_features = self.mod_fusion_layer(mod_features).flatten(start_dim=1)
            else:
                """Concatenation-based Fusion"""
                sample_features = torch.cat(mod_features, dim=1)

            logits = self.class_layer(sample_features)
            return logits

    def forward_feature_encoder(self, mod_features):
        """Encode the features by merging and then demerge

        Args:
            mod_features (dict): mod_features[mod] = features extracted for mod
        """
        mod_features = [mod_features[mod] for mod in mod_features]

        # fusion basede on attention or concatnation
        if self.config["fusion"] == "attention":
            """Attention-based fusion."""
            mod_features = torch.stack(mod_features, dim=1)
            mod_features = mod_features.unsqueeze(dim=1)
            sample_features = self.mod_fusion_layer(mod_features).flatten(start_dim=1)
        else:
            """Concatenation-based fusion."""
            sample_features = torch.cat(mod_features, dim=1)

        # fully connected layer
        encoded_sample_features = self.encoded_features_layer(sample_features)

        # extract feature for each modality
        encoded_mod_features = []
        for loc in self.locations:
            for mod in self.modalities:
                encoded_mod_feature = self.encoded_mod_extract_layer[loc][mod](encoded_sample_features)
                encoded_mod_features.append(encoded_mod_feature)

        return dict(zip(self.modalities, mod_features))

    def forward_decoder(self, mod_features, hidden_features):
        print("Forward decoder")
        # Step 1: Interval Fusion Decoder for each modality, [b, c, i]
        dec_mod_features = {}
        for mod in self.modalities:
            dec_mod_feature = self.dec_recurrent_layers[mod](mod_features[mod], hidden_features[mod])
            dec_mod_features[mod] = dec_mod_feature

        # Step 2: Location fusion decoder, (b, c, i)
        dec_mod_interval_features = {}
        for mod in self.modalities:
            if not self.multi_location_flag:
                dec_mod_interval_features[mod] = dec_mod_features[mod].unsqueeze(3)
            else:
                # TODO: Test
                fused_mod_feature = self.dec_loc_fusion_layers[mod](dec_mod_features[mod])
                extracted_mod_features = self.dec_mod_extractors[mod](fused_mod_feature)
                dec_mod_interval_features[mod] = extracted_mod_features

        for mod in self.modalities:
            # TODO: Stack -> UnStack
            dec_mod_interval_features[mod] = dec_mod_interval_features[mod].squeeze(3)

        # Step 1: Single (loc, mod) feature extraction, (b, c, i)
        dec_loc_mod_input = {}
        for loc in self.locations:
            dec_loc_mod_input[loc] = {}
            for mod in self.modalities:
                decoded_input = self.dec_loc_mod_extractors[loc][mod](dec_mod_interval_features[mod])
                dec_loc_mod_input[loc][mod] = decoded_input

        return dec_loc_mod_input

    def forward(self, freq_x, class_head=True):
        mod_features, hidden_features = self.forward_encoder(freq_x, class_head)
        if self.args.train_mode != "MAE" or class_head:
            return mod_features
        encoded_mod_features = self.forward_feature_encoder(mod_features)
        decoded_output = self.forward_decoder(encoded_mod_features, hidden_features)
        # return decoded_output<|MERGE_RESOLUTION|>--- conflicted
+++ resolved
@@ -112,13 +112,8 @@
         if args.train_mode == "supervised" or self.config["pretrained_head"] == "linear":
             """Linear classification layers for supervised learning or finetuning."""
             self.class_layer = nn.Sequential(
-<<<<<<< HEAD
-                nn.Linear(self.sample_dim, args.dataset_config[args.task]["num_classes"]),
-                nn.Sigmoid() if args.multi_class else nn.Softmax(dim=1),
-=======
                 nn.Linear(sample_dim, args.dataset_config[args.task]["num_classes"]),
                 # nn.Sigmoid() if args.multi_class else nn.Softmax(dim=1),
->>>>>>> 7616a871
             )
         else:
             """Non-linear classification layers for self-supervised learning."""
