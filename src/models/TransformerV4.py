--- conflicted
+++ resolved
@@ -197,13 +197,6 @@
 
                 # Repermute back to [b, c, i, spectrum], (b, c, h, w) required in PatchEmbed
                 freq_input = torch.permute(freq_input, [0, 3, 1, 2])
-<<<<<<< HEAD
-                
-
-                # Pad [i, spectrum] to the required padding size
-                
-                # Pad both front and back
-=======
 
                 # Pad [i, spectrum] to the required padding size
                 padded_img_size = self.patch_embed[loc][mod].img_size
@@ -214,7 +207,6 @@
                 padded_width = padded_img_size[1] - img_size[1]
                 # padded_width_prev = padded_width // 2
                 # padded_width_next = padded_width - padded_height_prev
->>>>>>> ac255d27
                 # freq_input = F.pad(input=freq_input, pad=(padded_width_prev, padded_width_next, padded_height_prev, padded_height_next), mode='constant', value=0)
 
                 # test different padding
