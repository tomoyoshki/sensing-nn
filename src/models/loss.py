import numpy as np
import torch
import torch.nn as nn
import torch.nn.functional as F
import math
from general_utils.alias_multimodal import AliasMethod


class DINOLoss(nn.Module):
    """The loss function.
    We subclass the `nn.Module` becuase we want to create a buffer for the
    logits center of the teacher.
    Parameters
    ----------
    out_dim : int
        The dimensionality of the final layer (we computed the softmax over).
    teacher_temp, student_temp : float
        Softmax temperature of the teacher resp. student.
    center_momentum : float
        Hyperparameter for the exponential moving average that determines
        the center logits. The higher the more the running average matters.
    """

    def __init__(self, args):
        super().__init__()
        self.config = args.dataset_config[args.learn_framework]

        # hyperparameters
        self.temperature_s = self.config["temperature_student"]
        self.temperature_t = self.config["temperature_teacher"]
        self.center_momentum = self.config["center_momentum"]

        # centering vector
        self.register_buffer("center", torch.zeros(1, self.config["emb_dim"]))

    def forward(self, student_output, teacher_output, idx=None):
        """Evaluate loss.
        Parameters
        ----------
        student_output, teacher_output : tuple
            Tuple of tensors of shape `(n_samples, out_dim)` representing
            logits. The length is equal to number of crops.
            Note that student processed all crops and that the two initial crops
            are the global ones.
        Returns
        -------
        loss : torch.Tensor
            Scalar representing the average loss.
        """
        student_out = student_output / self.temperature_s

        # teacher centering and sharpening
        teacher_out = F.softmax((teacher_output - self.center) / self.temperature_t, dim=-1)
        teacher_out = teacher_out.detach()

        total_loss = 0
        n_loss_terms = 0
        for iq, q in enumerate(teacher_out):
            for v in range(len(student_out)):
                if v == iq:
                    # we skip cases where student and teacher operate on the same view
                    continue
                loss = torch.sum(-q * F.log_softmax(student_out[v], dim=-1), dim=-1)
                total_loss += loss.mean()
                n_loss_terms += 1
        total_loss /= n_loss_terms
        self.update_center(teacher_output)

        return total_loss

    def H(self, feature_s, feature_t):
        """Sub-forward function used to calculate the loss

        Args:
            z_i (_type_): student predicted feature
            z_j (_type_): teacher predicted feature
        """
        feature_t = feature_t.detach()
        loss_s = F.softmax(feature_s / self.temperature_s, dim=1)
        loss_t = F.softmax((feature_t - self.center) / self.temperature_t, dim=1)
        return -(loss_t * torch.log(loss_s)).sum(dim=1).mean()

    @torch.no_grad()
    def update_center(self, teacher_output):
        """Update center used for teacher output.
        Compute the exponential moving average.
        Parameters
        ----------
        teacher_output : tuple
            Tuple of tensors of shape `(n_samples, out_dim)` where each
            tensor represents a different crop.
        """
        # bc = cat([t1, t2]).mean(dim=0)
        batch_center = torch.cat((teacher_output[0], teacher_output[1])).mean(dim=0, keepdim=True)  # (1, out_dim)
        # C = (m * c) + (1-m) * (bc)
        self.center = self.center * self.center_momentum + batch_center * (1 - self.center_momentum)


class SimCLRLoss(nn.Module):
    def __init__(self, args):
        super(SimCLRLoss, self).__init__()
        self.temperature = args.dataset_config[args.learn_framework]["temperature"]
        self.criterion = nn.CrossEntropyLoss(reduction="sum")
        self.similarity_f = nn.CosineSimilarity(dim=2)

    def mask_correlated_samples(self, batch_size):
        N = 2 * batch_size
        mask = torch.ones((N, N), dtype=bool)
        mask = mask.fill_diagonal_(0)
        for i in range(batch_size):
            mask[i, batch_size + i] = 0
            mask[batch_size + i, i] = 0
        return mask

    def forward(self, z_i, z_j, idx=None):
        """
        We do not sample negative examples explicitly.
        Instead, given a positive pair, similar to (Chen et al., 2017), we treat the other 2(N − 1)
        augmented examples within a minibatch as negative examples.
        """
        batch_size = z_i.shape[0]
        N = 2 * batch_size

        # Calculate similarity
        z = torch.cat((z_i, z_j), dim=0)
        sim = self.similarity_f(z.unsqueeze(1), z.unsqueeze(0)) / self.temperature
        sim_i_j = torch.diag(sim, batch_size)
        sim_j_i = torch.diag(sim, -batch_size)

        # We have 2N samples, but with Distributed training every GPU gets N examples too, resulting in: 2xNxN
        positive_samples = torch.cat((sim_i_j, sim_j_i), dim=0).reshape(N, 1)
        negative_samples = sim[self.mask_correlated_samples(batch_size)].reshape(N, -1)

        labels = torch.zeros(N).to(positive_samples.device).long()
        logits = torch.cat((positive_samples, negative_samples), dim=1)
        loss = self.criterion(logits, labels) / N

        return loss


class MoCoLoss(nn.Module):
    """MoCo Loss function
    https://github.com/facebookresearch/moco-v3/blob/main/moco/builder.py
    """

    def __init__(self, args):
        super(MoCoLoss, self).__init__()
        self.args = args
        self.T = args.dataset_config["MoCo"]["temperature"]

    def contrastive_loss(self, q, k):
        # normalize
        q = nn.functional.normalize(q, dim=1)
        k = nn.functional.normalize(k, dim=1)

        # Einstein sum is more intuitive
        logits = torch.einsum("nc,mc->nm", [q, k]) / self.T
        N = logits.shape[0]  # batch size per GPU
        labels = (torch.arange(N, dtype=torch.long)).to(self.args.device)

        return nn.CrossEntropyLoss()(logits, labels) * (2 * self.T)

    def forward(self, q, k, idx=None):
        q1, q2 = q
        k1, k2 = k
        loss = self.contrastive_loss(q1, k2) + self.contrastive_loss(q2, k1)
        return loss


class CMCLoss(nn.Module):
    def __init__(self, args):
        super(CMCLoss, self).__init__()
        self.args = args
        self.config = args.dataset_config["CMC"]
        self.batch_size = args.batch_size
        self.temperature = args.dataset_config[args.learn_framework]["temperature"]

        self.criterion = nn.CrossEntropyLoss(reduction="sum")
        self.similarity_f = nn.CosineSimilarity(dim=2)

    def mask_correlated_samples(self, batch_size):
        N = 2 * batch_size
        mask = torch.ones((N, N), dtype=bool)
        mask = mask.fill_diagonal_(0)
        for i in range(batch_size):
            mask[i, batch_size + i] = 0
            mask[batch_size + i, i] = 0
        return mask

    def forward_similiarity(self, z_i, z_j, idx=None):
        """
        We do not sample negative examples explicitly.
        Instead, given a positive pair, similar to (Chen et al., 2017), we treat the other 2(N − 1)
        augmented examples within a minibatch as negative examples.
        """
        batch_size = z_i.shape[0]
        N = 2 * batch_size

        # Calculate similarity
        z = torch.cat((z_i, z_j), dim=0)
        sim = self.similarity_f(z.unsqueeze(1), z.unsqueeze(0)) / self.temperature
        sim = sim.reshape(sim.shape[0], sim.shape[1])
        sim_i_j = torch.diag(sim, batch_size)
        sim_j_i = torch.diag(sim, -batch_size)

        # We have 2N samples, but with Distributed training every GPU gets N examples too, resulting in: 2xNxN
        positive_samples = torch.cat((sim_i_j, sim_j_i), dim=0).reshape(N, 1)
        negative_samples = sim[self.mask_correlated_samples(batch_size)].reshape(N, -1)

        labels = torch.zeros(N).to(positive_samples.device).long()
        logits = torch.cat((positive_samples, negative_samples), dim=1)
        loss = self.criterion(logits, labels) / N

        return loss

    def forward(self, seismic_features, audio_features, index):
        loss = self.forward_similiarity(seismic_features, audio_features)

        return loss


class CMCV2Loss(nn.Module):
    def __init__(self, args):
        super(CMCV2Loss, self).__init__()
        self.args = args
        self.config = args.dataset_config["CMCV2"]
        self.modalities = args.dataset_config["modality_names"]
        self.temperature = args.dataset_config[args.learn_framework]["temperature"]
        self.criterion = nn.CrossEntropyLoss(reduction="sum")
        self.similarity_f = nn.CosineSimilarity(dim=2)
        self.orthonal_loss_f = nn.CosineEmbeddingLoss(reduction="mean")

    def mask_correlated_samples(self, batch_size):
        N = 2 * batch_size
        mask = torch.ones((N, N), dtype=bool)
        mask = mask.fill_diagonal_(0)
        for i in range(batch_size):
            mask[i, batch_size + i] = 0
            mask[batch_size + i, i] = 0
        return mask

    def forward_contrastive_loss(self, mod1_feature, mod2_feature):
        """
        We do not sample negative examples explicitly.
        Instead, given a positive pair, similar to (Chen et al., 2017), we treat the other 2(N − 1)
        augmented examples within a minibatch as negative examples.
        """
        batch_size = mod1_feature.shape[0]
        N = 2 * batch_size

        # Calculate similarity
        z = torch.cat((mod1_feature, mod2_feature), dim=0)
        sim = self.similarity_f(z.unsqueeze(1), z.unsqueeze(0)) / self.temperature
        sim = sim.reshape(sim.shape[0], sim.shape[1])
        sim_i_j = torch.diag(sim, batch_size)
        sim_j_i = torch.diag(sim, -batch_size)

        # We have 2N samples, but with Distributed training every GPU gets N examples too, resulting in: 2xNxN
        positive_samples = torch.cat((sim_i_j, sim_j_i), dim=0).reshape(N, 1)
        negative_samples = sim[self.mask_correlated_samples(batch_size)].reshape(N, -1)

        # Compute loss
        labels = torch.zeros(N).to(positive_samples.device).long()
        logits = torch.cat((positive_samples, negative_samples), dim=1)
        loss = self.criterion(logits, labels) / N

        return loss

    def forward_orthogonality_loss(self, embeddings1, embeddings2):
        """
        Compute the orthogonality loss for the modality features. No cross-sample operation is involved.
        input shape: [b. dim]
        """
        batch = embeddings1.shape[0]
        orthogonal_loss = self.orthonal_loss_f(
            embeddings1,
            embeddings2,
            target=torch.ones(batch).to(embeddings1.device),
        )

        return orthogonal_loss

    def forward(self, mod_features1, mod_features2, index=None):
        """
        loss = shared contrastive loss + mod contrastive loss + orthogonality loss
        """
        # split features into "shared" space and "private" space
        split_mod_features1, split_mod_features2 = {}, {}
        for mod in self.modalities:
            dim = mod_features1[mod].shape[1]
            split_mod_features1[mod] = {
                "shared": mod_features1[mod][:, 0 : (dim // 2)],
                "private": mod_features1[mod][:, (dim // 2) :],
            }

            dim = mod_features2[mod].shape[1]
            split_mod_features2[mod] = {
                "shared": mod_features2[mod][:, 0 : (dim // 2)],
                "private": mod_features2[mod][:, (dim // 2) :],
            }

        # shared space contrastive loss
        shared_contrastive_loss = 0
        for split_mod_features in [split_mod_features1, split_mod_features2]:
            for i, mod1 in enumerate(self.modalities):
                for mod2 in self.modalities[i + 1 :]:
                    shared_contrastive_loss += self.forward_contrastive_loss(
                        split_mod_features[mod1]["shared"],
                        split_mod_features[mod2]["shared"],
                    )

        # private space contrastive loss
        private_contrastive_loss = 0
        for mod in self.modalities:
            private_contrastive_loss += self.forward_contrastive_loss(
                split_mod_features1[mod]["private"],
                split_mod_features2[mod]["private"],
            )

        # orthogonality loss
        orthogonality_loss = 0
        for split_mod_features in [split_mod_features1, split_mod_features2]:
            for i, mod in enumerate(self.modalities):
                # orthognoality between shared and private space
                orthogonality_loss += self.forward_orthogonality_loss(
                    split_mod_features[mod]["shared"],
                    split_mod_features[mod]["private"],
                )

                # orthogonality between modalities
                for mod2 in self.modalities[i + 1 :]:
                    orthogonality_loss += self.forward_orthogonality_loss(
                        split_mod_features[mod]["private"],
                        split_mod_features[mod2]["private"],
                    )

        loss = shared_contrastive_loss + private_contrastive_loss + orthogonality_loss

        return loss


class CMCV3Loss(nn.Module):
    def __init__(self, args):
        super(CMCV3Loss, self).__init__()
        self.args = args
        self.config = args.dataset_config["CMCV2"]
        self.modalities = args.dataset_config["modality_names"]
        self.temperature = args.dataset_config[args.learn_framework]["temperature"]
        self.criterion = nn.CrossEntropyLoss(reduction="mean")
        self.similarity_f = nn.CosineSimilarity(dim=-1)
        self.orthonal_loss_f = nn.CosineEmbeddingLoss(reduction="mean")
        self.ranking_loss_f = nn.MarginRankingLoss(margin=self.config["ranking_margin"], reduction="mean")

    def mask_correlated_samples(self, seq_len, batch_size, temporal=False):
        """
        Return a mask where the correlated sample locations are 0.
        Output: [seq, 2b, 2b]
        """
        if temporal:
            N = batch_size
        else:
            N = 2 * batch_size

        mask = torch.ones((N, N), dtype=bool)
        mask = mask.fill_diagonal_(0)

        if temporal:
            mask = mask.repeat_interleave(seq_len, dim=0)
            mask = mask.repeat_interleave(seq_len, dim=1)
        else:
            for i in range(batch_size):
                mask[i, batch_size + i] = 0
                mask[batch_size + i, i] = 0

            mask = mask.unsqueeze(0).repeat(seq_len, 1, 1)

        return mask

    def forward_contrastive_loss(self, mod1_feature, mod2_feature):
        """
        We do not sample negative examples explicitly.
        Instead, given a positive pair, similar to (Chen et al., 2017), we treat the other 2(N − 1)
        augmented examples within a minibatch as negative examples.
        mod_seq_feature shape: [b, seq, dim]
        """
        # [b, seq, dim] -- > [seq, b, dim]
        mod1_seq_features = mod1_feature.transpose(0, 1)
        mod2_seq_features = mod2_feature.transpose(0, 1)
        seq_len, batch_size, dim = mod1_seq_features.shape
        N = 2 * batch_size

        # Calculate similarity
        z = torch.cat((mod1_seq_features, mod2_seq_features), dim=1)
        sim = self.similarity_f(z.unsqueeze(2), z.unsqueeze(1)) / self.temperature
        sim_i_j = torch.diagonal(sim, batch_size, dim1=-2, dim2=-1)
        sim_j_i = torch.diagonal(sim, -batch_size, dim1=-2, dim2=-1)

        # We have 2N samples, but with Distributed training every GPU gets N examples too, resulting in: 2xNxN
        positive_samples = torch.cat((sim_i_j, sim_j_i), dim=1).reshape(seq_len, N, 1)
        negative_samples = sim[self.mask_correlated_samples(seq_len, batch_size)].reshape(seq_len, N, -1)

        # Compute loss
        labels = torch.zeros(seq_len * N).to(positive_samples.device).long()
        logits = torch.cat((positive_samples, negative_samples), dim=2).reshape(seq_len * N, -1)
        contrastive_loss = self.criterion(logits, labels)

        return contrastive_loss

    def forward_orthogonality_loss(self, embeddings1, embeddings2):
        """
        Compute the orthogonality loss for the modality features. No cross-sample operation is involved.
        input shape: [b, seq_len, dim]
        """
        # convert [batch, seq, dim] to [batch * seq, dim]
        flat_embeddings1 = embeddings1.reshape(-1, embeddings1.shape[-1])
        flat_embeddings2 = embeddings2.reshape(-1, embeddings2.shape[-1])

        batch = flat_embeddings1.shape[0]
        orthogonal_loss = self.orthonal_loss_f(
            flat_embeddings1,
            flat_embeddings2,
            target=torch.ones(batch).to(embeddings1.device),
        )

        return orthogonal_loss

    def forward_temporal_ranking_loss(self, embeddings):
        """
        Enforce the temporal correlations within each subsequence, for both shared space and private space.
        sim(anchor, sample1) >= sim(anchor, sample2) ... >= sim(anchor, sampleN)
        Input: the sample embeddings, [b, seq, dim], where the sequence samples are temporally correlated.
        """
        # [batch, seq, seq]
        sim = self.similarity_f(embeddings.unsqueeze(2), embeddings.unsqueeze(1))
        B, N = sim.shape[:2]

        # Step 1: Subtract similarities of different columns -> [batch, seq, seq - 1], moved to MarginRankingLoss step 4
        # sim_diff = sim[:, :, -1] - sim[:, :, 1:]

        # Step 2: Create diagonal masks [b, seq, seq - 1]
        base_mask = torch.zeros(N, N - 1)
        # upper right are ones
        upper_right = torch.triu(torch.ones(N, N - 1), diagonal=1)
        # bottom left are negative ones
        bottom_left = torch.rot90(upper_right, k=2)
        # sum together
        mask = base_mask + upper_right + -1 * bottom_left

        # Step 3: Flatten the inputs and targets
        # We want left_half - right_half >= 0
        sim_left_half = sim[:, :, :-1].reshape(B, -1)
        sim_right_half = sim[:, :, 1:].reshape(B, -1)

        # mask [seq, seq - 1] -> [B, seq, seq - 1] -> [B, seq ^ 2]
        y = mask.unsqueeze(0).repeat(B, 1, 1).reshape(B, -1).to(self.args.device)
        # Since left - right >= 0, right has higher rank than left, therefore negating y
        y = -1.0 * y
        # Step 4: Loss, (Step 1 is moved to Step 4 (sim[:, :, -1] - sim[:, :, 1:] == x1 - x2 in MarginRankingLoss))
        # target requires same number of dimension as the inputs
        # Masked portions are zero values and do not contribute to the loss calculation
        correlation_loss = self.ranking_loss_f(sim_left_half, sim_right_half, y)

        return correlation_loss

    def forward_temporal_contrastive_loss(self, mod1_feature, mod2_feature):
        """
        We do not sample negative examples explicitly.
        Instead, given a positive pair, similar to (Chen et al., 2017), we treat the other 2(N − 1)
        augmented examples within a minibatch as negative examples.
        mod_seq_feature shape: [b, seq, dim]
        """

        # we want to compare each sequence
        # [b, seq, dim]
        mod1_seq_features = mod1_feature
        mod2_seq_features = mod2_feature
        batch_size, seq_len, dim = mod1_seq_features.shape

        N = 2 * seq_len

        # Calculate similarity
        z = torch.cat((mod1_seq_features, mod2_seq_features), dim=1)
        sim = self.similarity_f(z.unsqueeze(2), z.unsqueeze(1)) / self.temperature
        sim_i_j = torch.diagonal(sim, seq_len, dim1=-2, dim2=-1)
        sim_j_i = torch.diagonal(sim, -seq_len, dim1=-2, dim2=-1)

        # We have 2N samples, but with Distributed training every GPU gets N examples too, resulting in: 2xNxN
        positive_samples = torch.cat((sim_i_j, sim_j_i), dim=1).reshape(batch_size, N, 1)
        negative_samples = sim[self.mask_correlated_samples(batch_size, seq_len)].reshape(batch_size, N, -1)

        # Compute loss
        labels = torch.zeros(batch_size * N).to(positive_samples.device).long()
        logits = torch.cat((positive_samples, negative_samples), dim=2).reshape(batch_size * N, -1)
        contrastive_loss = self.criterion(logits, labels)

        return contrastive_loss

<<<<<<< HEAD
    def forward_temporal_loss(self, mod1_feature, mod2_feature):
        pass
=======
    def forward_temporal_loss(self, embeddings):
        # we want to compare each sequence
        # [b, seq, dim]
        mod_seq_features = embeddings
        batch_size, seq_len, dim = mod_seq_features.shape
        mod_seq_features = mod_seq_features.reshape(batch_size * seq_len, dim)

        # Calculate similarity, since similarity is computed within the sequence
        z = mod_seq_features
        sim = self.similarity_f(z.unsqueeze(1), z.unsqueeze(0)) / self.temperature

        # extract positive samples
        # 1. Extract diagnoal of batch * batch
        sim_i_i = sim.reshape(batch_size, batch_size, seq_len, seq_len)  # extract batch diagonal
        sim_i_i = torch.diagonal(
            sim_i_i, 0, dim1=0, dim2=2
        )  # extract seq_i to seq_i similarity, [batch_size, seq_len, seq_len]

        # 2. Extract all samples except for the sample diagonal of the batch seq diagonal
        sim_pos_diag = []
        for seq_id in range(1, seq_len):
            # extract non diagonal sample with offset seq_id
            sim_pos_diag.append(torch.diagonal(sim_i_i, seq_id, dim1=-2, dim2=-1))
            sim_pos_diag.append(torch.diagonal(sim_i_i, -seq_id, dim1=-2, dim2=-1))

        sim_pos_diag = torch.cat(sim_pos_diag, dim=1).to(self.args.device)
        positive_samples = sim_pos_diag.reshape(
            batch_size, seq_len * (seq_len - 1)
        )  # positive samples (seq * seq) without diagonal (- seq)

        # extract negative samples
        # mask batch batch diagonal, then interleave repeat by seq_len * seq_len
        sim_neg_mask = self.mask_correlated_samples(seq_len, batch_size, temporal=True)
        negative_samples = sim[sim_neg_mask].reshape(batch_size, -1)

        # Compute loss
        labels = torch.zeros(batch_size).to(positive_samples.device).long()
        logits = torch.cat((positive_samples, negative_samples), dim=1)

        contrastive_loss = self.criterion(logits, labels)

        return contrastive_loss
>>>>>>> 38fd33b8

    def forward(self, mod_features1, mod_features2, index=None):
        """
        loss = shared contrastive loss + private contrastive loss + orthogonality loss + temporal correlation loss
        Procedure:
            (1) Split the features into (batch, subsequence, shared/private).
            (2) For each batch, compute the shared contrastive loss between modalities.
            (3) For each batch and modality, compute the private contrastive loss between samples.
            (4) Compute orthogonality loss beween shared-private and private-private representations.
            (5) For each subsequence, compute the temporal correlation loss.
        """
        seq_len = self.args.dataset_config["seq_len"]

        # Step 1: split features into "shared" space and "private" space of each (mod, subsequence), [b, seq, dim]
        split_mod_features1, split_mod_features2 = {}, {}
        for mod in self.modalities:
            b, dim = mod_features1[mod].shape

            split_dim = dim // 3
            split_mod_features1[mod] = {
                "shared": mod_features1[mod][:, 0:split_dim].reshape(b // seq_len, seq_len, -1),
                "private": mod_features1[mod][:, split_dim : 2 * split_dim].reshape(b // seq_len, seq_len, -1),
                "temporal": mod_features1[mod][:, 2 * split_dim :].reshape(b // seq_len, seq_len, -1),
            }

            split_mod_features2[mod] = {
                "shared": mod_features2[mod][:, 0:split_dim].reshape(b // seq_len, seq_len, -1),
                "private": mod_features2[mod][:, split_dim : 2 * split_dim].reshape(b // seq_len, seq_len, -1),
                "temporal": mod_features2[mod][:, 2 * split_dim :].reshape(b // seq_len, seq_len, -1),
            }

        # Step 2: shared space contrastive loss
        shared_contrastive_loss = 0
        for split_mod_features in [split_mod_features1, split_mod_features2]:
            for i, mod1 in enumerate(self.modalities):
                for mod2 in self.modalities[i + 1 :]:
                    shared_contrastive_loss += self.forward_contrastive_loss(
                        split_mod_features[mod1]["shared"],
                        split_mod_features[mod2]["shared"],
                    )

        # Step 3: private space contrastive loss
        private_contrastive_loss = 0
        for mod in self.modalities:
            private_contrastive_loss += self.forward_contrastive_loss(
                split_mod_features1[mod]["private"],
                split_mod_features2[mod]["private"],
            )

        # Step 4: orthogonality loss
        orthogonality_loss = 0
        for split_mod_features in [split_mod_features1, split_mod_features2]:
            for i, mod in enumerate(self.modalities):
                # orthognoality between shared and private space
                orthogonality_loss += self.forward_orthogonality_loss(
                    split_mod_features[mod]["shared"],
                    split_mod_features[mod]["private"],
                )

                # orthogonality between modalities
                for mod2 in self.modalities[i + 1 :]:
                    orthogonality_loss += self.forward_orthogonality_loss(
                        split_mod_features[mod]["private"],
                        split_mod_features[mod2]["private"],
                    )

<<<<<<< HEAD
        # Step 5: temporal correlation loss
        temporal_correlation_loss = 0
        for split_mod_features in [split_mod_features1, split_mod_features2]:
            for mod in self.modalities:
                for feature_type in ["shared", "private"]:
                    temporal_correlation_loss += self.forward_temporal_ranking_loss(
                        split_mod_features[mod][feature_type]["fine"]
                    )

        # Step 6: shared space fine grained contrastive loss
        shared_fine_grained_contrastive_loss = 0
        for split_mod_features in [split_mod_features1, split_mod_features2]:
            for i, mod1 in enumerate(self.modalities):
                for mod2 in self.modalities[i + 1 :]:
                    shared_fine_grained_contrastive_loss += self.forward_temporal_contrastive_loss(
                        split_mod_features[mod1]["shared"]["fine"],
                        split_mod_features[mod2]["shared"]["fine"],
                    )

        # Step 7: private space fine grained contrastive loss
        private_fine_grained_contrastive_loss = 0
        for mod in self.modalities:
            private_fine_grained_contrastive_loss += self.forward_temporal_contrastive_loss(
                split_mod_features1[mod]["private"]["fine"],
                split_mod_features2[mod]["private"]["fine"],
            )
=======
        # # Step 5: temporal correlation loss
        # temporal_correlation_loss = 0
        # for split_mod_features in [split_mod_features1, split_mod_features2]:
        #     for mod in self.modalities:
        #         for feature_type in ["shared", "private"]:
        #             temporal_correlation_loss += self.forward_temporal_correlation_loss(
        #                 split_mod_features[mod][feature_type]["fine"]
        #             )

        # # Step 6: shared space fine grained contrastive loss
        # shared_fine_grained_contrastive_loss = 0
        # for split_mod_features in [split_mod_features1, split_mod_features2]:
        #     for i, mod1 in enumerate(self.modalities):
        #         for mod2 in self.modalities[i + 1 :]:
        #             shared_fine_grained_contrastive_loss += self.forward_fine_grained_contrastive_loss(
        #                 split_mod_features[mod1]["shared"]["fine"],
        #                 split_mod_features[mod2]["shared"]["fine"],
        #             )

        # # Step 7: private space fine grained contrastive loss
        # private_fine_grained_contrastive_loss = 0
        # for mod in self.modalities:
        #     private_fine_grained_contrastive_loss += self.forward_fine_grained_contrastive_loss(
        #         split_mod_features1[mod]["private"]["fine"],
        #         split_mod_features2[mod]["private"]["fine"],
        #     )
>>>>>>> 38fd33b8

        # # Step 8: orthogonality loss
        # fine_grained_orthogonality_loss = 0
        # for split_mod_features in [split_mod_features1, split_mod_features2]:
        #     for i, mod in enumerate(self.modalities):
        #         # orthognoality between shared and private space
        #         orthogonality_loss += self.forward_orthogonality_loss(
        #             split_mod_features[mod]["shared"]["fine"],
        #             split_mod_features[mod]["private"]["fine"],
        #         )

        #         # orthogonality between modalities
        #         for mod2 in self.modalities[i + 1 :]:
        #             orthogonality_loss += self.forward_orthogonality_loss(
        #                 split_mod_features[mod]["private"]["fine"],
        #                 split_mod_features[mod2]["private"]["fine"],
        #             )

        # Step 9: Temporal consistency
<<<<<<< HEAD
        # temporal_consistency_loss = 0
        # for mod in self.modalities:
        #     private_fine_grained_contrastive_loss += self.forward_temporal_contrastive_loss(
        #         split_mod_features1[mod]["private"]["fine"],
        #         split_mod_features2[mod]["private"]["fine"],
        #     )
=======
        temporal_consistency_loss = 0
        for split_mod_features in [split_mod_features1, split_mod_features2]:
            for mod in self.modalities:
                temporal_consistency_loss += self.forward_temporal_loss(split_mod_features[mod]["temporal"])
>>>>>>> 38fd33b8

        loss = (
            shared_contrastive_loss
            + private_contrastive_loss
            + orthogonality_loss
            # + self.config["ranking_loss_weight"] * temporal_correlation_loss
            # + shared_fine_grained_contrastive_loss
            # + private_fine_grained_contrastive_loss
            # + fine_grained_orthogonality_loss
            + temporal_consistency_loss
        )
        return loss


class CosmoLoss(nn.Module):
    def __init__(self, args):
        """Based on SupConLoss from "Supervised Contrastive Loss" paper."""
        super(CosmoLoss, self).__init__()
        self.args = args
        self.config = args.dataset_config["Cosmo"]
        self.temperature = self.config["temperature"]
        self.contrast_mode = self.config["contrast_mode"]
        self.base_temperature = self.config["temperature"]

    def forward(self, features, labels=None, mask=None):
        """
        Args:
            features: hidden vector of shape [bsz, n_views, feat_dim].
        Returns:
            A loss scalar.
        """
        device = self.args.device

        if len(features.shape) < 3:
            raise ValueError("`features` needs to be [bsz, n_views, ...]," "at least 3 dimensions are required")
        if len(features.shape) > 3:
            features = features.view(features.shape[0], features.shape[1], -1)

        batch_size = features.shape[0]

        # change to [n_views*bsz, dim]
        contrast_count = features.shape[1]
        contrast_feature = torch.cat(torch.unbind(features, dim=1), dim=0)
        contrast_feature = F.normalize(contrast_feature, dim=1)

        anchor_feature = contrast_feature
        anchor_count = contrast_count

        # compute logits, z_i * z_a / T
        similarity_matrix = torch.matmul(anchor_feature, contrast_feature.T)
        similarity_matrix = torch.div(similarity_matrix, self.temperature)

        # tile mask, [b * n_views, b * n_views]
        mask = torch.eye(batch_size, dtype=torch.float32).to(device)
        mask = mask.repeat(anchor_count, contrast_count)  # positive index

        # mask-out self-contrast cases in all diagonal positions; dig to 0, others to 1 (negative samples)
        logits_mask = torch.scatter(
            torch.ones_like(mask),
            1,
            torch.arange(batch_size * anchor_count).view(-1, 1).to(device),
            0,
        )
        mask = mask * logits_mask  # positive samples except diagonal elements

        # compute log_prob, except the diagonal positions, [b * n_views, b * n_views]
        exp_logits = torch.exp(similarity_matrix) * logits_mask  # exp(z_i * z_a / T)

        # SupCon out
        log_prob = similarity_matrix - torch.log(exp_logits.sum(1, keepdim=True))
        mean_log_prob_pos = (mask * log_prob).sum(1) / mask.sum(1)  # sup_out

        # loss, [n_views, bsz]
        loss = -(self.temperature / self.base_temperature) * mean_log_prob_pos
        loss = loss.view(anchor_count, batch_size).mean()

        return loss


class CocoaLoss(nn.Module):
    def __init__(self, args, idx=None):
        """Cocoa loss similar to CMC
        Reference: https://github.com/cruiseresearchgroup/COCOA/blob/main/src/losses.py
        Paper: https://dl.acm.org/doi/10.1145/3550316
        """
        super(CocoaLoss, self).__init__()
        self.args = args
        self.config = args.dataset_config["Cocoa"]
        self.modalities = args.dataset_config["modality_names"]

        self.temperature = self.config["temperature"]
        self.scale_loss = self.config["scale_loss"]
        self.lambd = self.config["lambd"]

    def calc_loss(self, mod_features):
        """
        mod_features: [mod, batch, channel]
        """
        mods, batch, channel = mod_features.shape

        # Positive Pairs
        sample_features = mod_features.permute(1, 0, 2)
        sim = torch.matmul(sample_features, sample_features.permute(0, 2, 1))
        sim = torch.ones((batch, mods, mods)).to(self.args.device).float() - sim
        sim = torch.exp(sim / self.temperature)
        pos_error = torch.mean(sim)

        # Negative Pairs
        sim = torch.matmul(mod_features, mod_features.permute(0, 2, 1))
        sim = torch.exp(sim / self.temperature)
        tri_mask = torch.ones([batch, batch]).to(self.args.device).bool()
        tri_mask.fill_diagonal_(False).unsqueeze(0).repeat(mods, 1, 1)
        off_diag_sim = torch.masked_select(sim, tri_mask).reshape([mods, batch, batch - 1])
        neg_error = torch.sum(torch.mean(off_diag_sim, dim=[1, 2]), dim=0)

        loss = self.scale_loss * torch.mean(pos_error) + self.lambd * torch.mean(neg_error)

        return loss

    def forward(self, mod_features):
        features = torch.stack([mod_features[mod] for mod in self.modalities], dim=0)
        features_norm = F.normalize(features, dim=-1)
        loss = self.calc_loss(features_norm)

        return loss


class Ts2VecLoss(nn.Module):
    def __init__(self, args):
        super(Ts2VecLoss, self).__init__()
        self.args = args
        self.config = args.dataset_config["Ts2Vec"]
        self.modalities = args.dataset_config["modality_names"]
        self.temperature = args.dataset_config[args.learn_framework]["temperature"]
        self.criterion = nn.CrossEntropyLoss(reduction="mean")
        self.similarity_f = nn.CosineSimilarity(dim=-1)

    def mask_correlated_samples(self, seq_len=None, batch_size=0):
        """
        Return a mask where the correlated sample locations are 0.
        Output: [seq, 2b, 2b]
        """
        N = 2 * batch_size
        mask = torch.ones((N, N), dtype=bool)
        mask = mask.fill_diagonal_(0)
        for i in range(batch_size):
            mask[i, batch_size + i] = 0
            mask[batch_size + i, i] = 0

        if seq_len is not None:
            mask = mask.unsqueeze(0).repeat(seq_len, 1, 1)
        return mask

    def instance_contrastive_loss(self, z_i, z_j, idx=None):
        """
        We do not sample negative examples explicitly.
        Instead, given a positive pair, similar to (Chen et al., 2017), we treat the other 2(N − 1)
        augmented examples within a minibatch as negative examples.
        """
        batch_size = z_i.shape[0]
        N = 2 * batch_size

        # Calculate similarity
        z = torch.cat((z_i, z_j), dim=0)
        sim = self.similarity_f(z.unsqueeze(1), z.unsqueeze(0)) / self.temperature
        sim_i_j = torch.diag(sim, batch_size)
        sim_j_i = torch.diag(sim, -batch_size)

        # We have 2N samples, but with Distributed training every GPU gets N examples too, resulting in: 2xNxN
        positive_samples = torch.cat((sim_i_j, sim_j_i), dim=0).reshape(N, 1)
        negative_samples = sim[self.mask_correlated_samples(None, batch_size)].reshape(N, -1)

        labels = torch.zeros(N).to(positive_samples.device).long()
        logits = torch.cat((positive_samples, negative_samples), dim=1)
        loss = self.criterion(logits, labels) / N

        return loss

    def temporal_contrastive_loss(self, mod1_feature, mod2_feature):
        """
        We do not sample negative examples explicitly.
        Instead, given a positive pair, similar to (Chen et al., 2017), we treat the other 2(N − 1)
        augmented examples within a minibatch as negative examples.
        mod_seq_feature shape: [b, seq, dim]
        """

        # we want to compare each sequence
        # [b, seq, dim]
        mod1_seq_features = mod1_feature
        mod2_seq_features = mod2_feature
        batch_size, seq_len, dim = mod1_seq_features.shape

        N = 2 * seq_len

        # Calculate similarity
        z = torch.cat((mod1_seq_features, mod2_seq_features), dim=1)
        sim = self.similarity_f(z.unsqueeze(2), z.unsqueeze(1)) / self.temperature
        sim_i_j = torch.diagonal(sim, seq_len, dim1=-2, dim2=-1)
        sim_j_i = torch.diagonal(sim, -seq_len, dim1=-2, dim2=-1)

        # We have 2N samples, but with Distributed training every GPU gets N examples too, resulting in: 2xNxN
        positive_samples = torch.cat((sim_i_j, sim_j_i), dim=1).reshape(batch_size, N, 1)
        negative_samples = sim[self.mask_correlated_samples(batch_size, seq_len)].reshape(batch_size, N, -1)

        # Compute loss
        labels = torch.zeros(batch_size * N).to(positive_samples.device).long()
        logits = torch.cat((positive_samples, negative_samples), dim=2).reshape(batch_size * N, -1)
        contrastive_loss = self.criterion(logits, labels)

        return contrastive_loss

    def forward(self, mod_features1, mod_features2, idx=None):
        """
        loss = instance contrastive loss + temporal contrastive loss
        Procedure:
            (1) Split the features into (batch, subsequence, shared/private).
            (2) For each batch, compute the shared contrastive loss between modalities.
            (3) For each batch and modality, compute the private contrastive loss between samples.
            (4) Compute orthogonality loss beween shared-private and private-private representations.
            (5) For each subsequence, compute the temporal correlation loss.
        """
        batch_size = mod_features1.shape[0]
        seq_len = self.args.dataset_config["seq_len"]

        # step 1: Instance wise contrastive loss
        instance_contrastive_loss = self.instance_contrastive_loss(mod_features1, mod_features2)

        # step 2.1: split features into subsequence
        split_mod_features1 = mod_features1.reshape(batch_size // seq_len, seq_len, -1)
        split_mod_features2 = mod_features2.reshape(batch_size // seq_len, seq_len, -1)

        # step 2.2 calculate temporal contrastive loss
        temporal_contrastive_loss = self.temporal_contrastive_loss(split_mod_features1, split_mod_features2)

        loss = instance_contrastive_loss + temporal_contrastive_loss
        return loss


class MAELoss(nn.Module):
    """MAE Loss function
    https://github.com/facebookresearch/mae/blob/main/models_mae.py
    """

    def __init__(self, args):
        super(MAELoss, self).__init__()
        self.args = args
        self.modalities = args.dataset_config["modality_names"]
        self.backbone_config = args.dataset_config[args.model]
        self.generative_config = args.dataset_config["MAE"]
        self.locations = args.dataset_config["location_names"]
        self.norm_pix_loss = True

    def patchify(self, imgs, patch_size, in_channel):
        """
        imgs: (N, 3, H, W)
        x: (N, L, patch_size**2 *3)
        """
        ph, pw = patch_size

        h = imgs.shape[2] // ph
        w = imgs.shape[3] // pw

        x = imgs.reshape(shape=(imgs.shape[0], in_channel, h, ph, w, pw))
        x = torch.einsum("nchpwq->nhwpqc", x)
        x = x.reshape(imgs.shape[0], h * w, ph * pw * in_channel)
        return x

    def forward(self, padded_x, decoded_x, masks):
        total_loss = 0
        for loc in self.locations:
            for mod in self.modalities:
                mask = masks[loc][mod]
                pred = decoded_x[loc][mod]

                if self.args.model == "TransformerV4":
                    in_channel = self.args.dataset_config["loc_mod_in_freq_channels"]["shake"][mod]
                    target = self.patchify(
                        padded_x[loc][mod],
                        self.backbone_config["patch_size"]["freq"][mod],
                        in_channel,
                    )
                else:
                    patch_size = self.generative_config["patch_size"][mod]
                    patch_area = patch_size[0] * patch_size[1]
                    in_channel = self.args.dataset_config["loc_mod_in_freq_channels"]["shake"][mod]
                    target = self.patchify(
                        padded_x[loc][mod],
                        patch_size,
                        in_channel,
                    )

                    pred = self.patchify(
                        pred,
                        patch_size,
                        in_channel,
                    )
                    mask = mask.reshape((pred.shape[0], -1))

                if self.norm_pix_loss:
                    mean = target.mean(dim=-1, keepdim=True)
                    var = target.var(dim=-1, keepdim=True)
                    target = (target - mean) / (var + 1.0e-6) ** 0.5

                loss = (pred - target) ** 2
                loss = loss.mean(dim=-1)  # [N, L], mean loss per patch

                loss = (loss * mask).sum() / mask.sum()  # mean loss on removed patches
                total_loss += loss

        return total_loss<|MERGE_RESOLUTION|>--- conflicted
+++ resolved
@@ -495,10 +495,6 @@
 
         return contrastive_loss
 
-<<<<<<< HEAD
-    def forward_temporal_loss(self, mod1_feature, mod2_feature):
-        pass
-=======
     def forward_temporal_loss(self, embeddings):
         # we want to compare each sequence
         # [b, seq, dim]
@@ -541,7 +537,6 @@
         contrastive_loss = self.criterion(logits, labels)
 
         return contrastive_loss
->>>>>>> 38fd33b8
 
     def forward(self, mod_features1, mod_features2, index=None):
         """
@@ -608,34 +603,6 @@
                         split_mod_features[mod2]["private"],
                     )
 
-<<<<<<< HEAD
-        # Step 5: temporal correlation loss
-        temporal_correlation_loss = 0
-        for split_mod_features in [split_mod_features1, split_mod_features2]:
-            for mod in self.modalities:
-                for feature_type in ["shared", "private"]:
-                    temporal_correlation_loss += self.forward_temporal_ranking_loss(
-                        split_mod_features[mod][feature_type]["fine"]
-                    )
-
-        # Step 6: shared space fine grained contrastive loss
-        shared_fine_grained_contrastive_loss = 0
-        for split_mod_features in [split_mod_features1, split_mod_features2]:
-            for i, mod1 in enumerate(self.modalities):
-                for mod2 in self.modalities[i + 1 :]:
-                    shared_fine_grained_contrastive_loss += self.forward_temporal_contrastive_loss(
-                        split_mod_features[mod1]["shared"]["fine"],
-                        split_mod_features[mod2]["shared"]["fine"],
-                    )
-
-        # Step 7: private space fine grained contrastive loss
-        private_fine_grained_contrastive_loss = 0
-        for mod in self.modalities:
-            private_fine_grained_contrastive_loss += self.forward_temporal_contrastive_loss(
-                split_mod_features1[mod]["private"]["fine"],
-                split_mod_features2[mod]["private"]["fine"],
-            )
-=======
         # # Step 5: temporal correlation loss
         # temporal_correlation_loss = 0
         # for split_mod_features in [split_mod_features1, split_mod_features2]:
@@ -662,7 +629,6 @@
         #         split_mod_features1[mod]["private"]["fine"],
         #         split_mod_features2[mod]["private"]["fine"],
         #     )
->>>>>>> 38fd33b8
 
         # # Step 8: orthogonality loss
         # fine_grained_orthogonality_loss = 0
@@ -682,19 +648,10 @@
         #             )
 
         # Step 9: Temporal consistency
-<<<<<<< HEAD
-        # temporal_consistency_loss = 0
-        # for mod in self.modalities:
-        #     private_fine_grained_contrastive_loss += self.forward_temporal_contrastive_loss(
-        #         split_mod_features1[mod]["private"]["fine"],
-        #         split_mod_features2[mod]["private"]["fine"],
-        #     )
-=======
         temporal_consistency_loss = 0
         for split_mod_features in [split_mod_features1, split_mod_features2]:
             for mod in self.modalities:
                 temporal_consistency_loss += self.forward_temporal_loss(split_mod_features[mod]["temporal"])
->>>>>>> 38fd33b8
 
         loss = (
             shared_contrastive_loss
