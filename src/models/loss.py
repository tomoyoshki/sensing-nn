"""
referebce: @https://github.com/facebookresearch/dino
"""
import numpy as np
import torch
import torch.nn as nn
import torch.nn.functional as F
import math
from general_utils.alias_multimodal import AliasMethod


def cross_entropy_loss(logits, labels):
    """Compute the cross entropy loss between the logits and the labels.

    Args:
        logits (_type_): _description_
        labels (_type_): _description_
    """
    pass


class DINOLoss(nn.Module):
    """The loss function.
    We subclass the `nn.Module` becuase we want to create a buffer for the
    logits center of the teacher.
    Parameters
    ----------
    out_dim : int
        The dimensionality of the final layer (we computed the softmax over).
    teacher_temp, student_temp : float
        Softmax temperature of the teacher resp. student.
    center_momentum : float
        Hyperparameter for the exponential moving average that determines
        the center logits. The higher the more the running average matters.
    """

    def __init__(self, args):
        super().__init__()
        self.config = args.dataset_config[args.learn_framework]

        # hyperparameters
        self.temperature_s = self.config["temperature_student"]
        self.temperature_t = self.config["temperature_teacher"]
        self.center_momentum = self.config["center_momentum"]

        # centering vector
        self.register_buffer("center", torch.zeros(1, self.config["emb_dim"]))

    def forward(self, student_output, teacher_output, idx=None):
        """Evaluate loss.
        Parameters
        ----------
        student_output, teacher_output : tuple
            Tuple of tensors of shape `(n_samples, out_dim)` representing
            logits. The length is equal to number of crops.
            Note that student processed all crops and that the two initial crops
            are the global ones.
        Returns
        -------
        loss : torch.Tensor
            Scalar representing the average loss.
        """
        student_out = student_output / self.temperature_s

        # teacher centering and sharpening
        teacher_out = F.softmax((teacher_output - self.center) / self.temperature_t, dim=-1)
        teacher_out = teacher_out.detach()

        total_loss = 0
        n_loss_terms = 0
        for iq, q in enumerate(teacher_out):
            for v in range(len(student_out)):
                if v == iq:
                    # we skip cases where student and teacher operate on the same view
                    continue
                loss = torch.sum(-q * F.log_softmax(student_out[v], dim=-1), dim=-1)
                total_loss += loss.mean()
                n_loss_terms += 1
        total_loss /= n_loss_terms
        self.update_center(teacher_output)

        return total_loss

    def H(self, feature_s, feature_t):
        """Sub-forward function used to calculate the loss

        Args:
            z_i (_type_): student predicted feature
            z_j (_type_): teacher predicted feature
        """
        feature_t = feature_t.detach()
        loss_s = F.softmax(feature_s / self.temperature_s, dim=1)
        loss_t = F.softmax((feature_t - self.center) / self.temperature_t, dim=1)
        return -(loss_t * torch.log(loss_s)).sum(dim=1).mean()

    @torch.no_grad()
    def update_center(self, teacher_output):
        """Update center used for teacher output.
        Compute the exponential moving average.
        Parameters
        ----------
        teacher_output : tuple
            Tuple of tensors of shape `(n_samples, out_dim)` where each
            tensor represents a different crop.
        """
        # bc = cat([t1, t2]).mean(dim=0)
        batch_center = torch.cat((teacher_output[0], teacher_output[1])).mean(dim=0, keepdim=True)  # (1, out_dim)
        # C = (m * c) + (1-m) * (bc)
        self.center = self.center * self.center_momentum + batch_center * (1 - self.center_momentum)


class SimCLRLoss(nn.Module):
    def __init__(self, args):
        super(SimCLRLoss, self).__init__()
        self.batch_size = args.batch_size
        self.temperature = args.dataset_config[args.learn_framework]["temperature"]

        self.mask = self.mask_correlated_samples(self.batch_size)
        self.criterion = nn.CrossEntropyLoss(reduction="sum")
        self.similarity_f = nn.CosineSimilarity(dim=2)

    def mask_correlated_samples(self, batch_size):
        N = 2 * batch_size
        mask = torch.ones((N, N), dtype=bool)
        mask = mask.fill_diagonal_(0)
        for i in range(batch_size):
            mask[i, batch_size + i] = 0
            mask[batch_size + i, i] = 0
        return mask

    def forward(self, z_i, z_j, idx=None):
        """
        We do not sample negative examples explicitly.
        Instead, given a positive pair, similar to (Chen et al., 2017), we treat the other 2(N − 1)
        augmented examples within a minibatch as negative examples.
        """
        batch_size = z_i.shape[0]
        N = 2 * batch_size

        z = torch.cat((z_i, z_j), dim=0)

        sim = self.similarity_f(z.unsqueeze(1), z.unsqueeze(0)) / self.temperature

        sim_i_j = torch.diag(sim, batch_size)
        sim_j_i = torch.diag(sim, -batch_size)

        # We have 2N samples, but with Distributed training every GPU gets N examples too, resulting in: 2xNxN
        positive_samples = torch.cat((sim_i_j, sim_j_i), dim=0).reshape(N, 1)
        negative_samples = sim[self.mask_correlated_samples(batch_size)].reshape(N, -1)

        labels = torch.zeros(N).to(positive_samples.device).long()
        logits = torch.cat((positive_samples, negative_samples), dim=1)
        loss = self.criterion(logits, labels)
        loss /= N
        return loss


class MoCoLoss(nn.Module):
    """MoCo Loss function
    https://github.com/facebookresearch/moco-v3/blob/main/moco/builder.py
    """

    def __init__(self, args):
        super(MoCoLoss, self).__init__()
        self.args = args
        self.T = args.dataset_config["MoCo"]["temperature"]

    def contrastive_loss(self, q, k):
        # normalize
        q = nn.functional.normalize(q, dim=1)
        k = nn.functional.normalize(k, dim=1)

        # Einstein sum is more intuitive
        logits = torch.einsum("nc,mc->nm", [q, k]) / self.T
        N = logits.shape[0]  # batch size per GPU
        labels = (torch.arange(N, dtype=torch.long)).to(self.args.device)

        return nn.CrossEntropyLoss()(logits, labels) * (2 * self.T)

    def forward(self, q, k, idx=None):
        q1, q2 = q
        k1, k2 = k
        loss = self.contrastive_loss(q1, k2) + self.contrastive_loss(q2, k1)
        return loss


class CMCLoss(nn.Module):
    def __init__(self, args):
        super(CMCLoss, self).__init__()
        self.args = args
        self.config = args.dataset_config["CMC"]
        self.batch_size = args.batch_size
        self.temperature = args.dataset_config[args.learn_framework]["temperature"]

        self.criterion = nn.CrossEntropyLoss(reduction="sum")
        self.similarity_f = nn.CosineSimilarity(dim=2)

    def mask_correlated_samples(self, batch_size):
        N = 2 * batch_size
        mask = torch.ones((N, N), dtype=bool)
        mask = mask.fill_diagonal_(0)
        for i in range(batch_size):
            mask[i, batch_size + i] = 0
            mask[batch_size + i, i] = 0
        return mask

    def forward_similiarity(self, z_i, z_j, idx=None):
        """
        We do not sample negative examples explicitly.
        Instead, given a positive pair, similar to (Chen et al., 2017), we treat the other 2(N − 1)
        augmented examples within a minibatch as negative examples.
        """
        batch_size = z_i.shape[0]
        N = 2 * batch_size

        z = torch.cat((z_i, z_j), dim=0)

        sim = self.similarity_f(z.unsqueeze(1), z.unsqueeze(0)) / self.temperature

        sim = sim.reshape(sim.shape[0], sim.shape[1])
        sim_i_j = torch.diag(sim, batch_size)
        sim_j_i = torch.diag(sim, -batch_size)

        # We have 2N samples, but with Distributed training every GPU gets N examples too, resulting in: 2xNxN
        positive_samples = torch.cat((sim_i_j, sim_j_i), dim=0).reshape(N, 1)
        negative_samples = sim[self.mask_correlated_samples(batch_size)].reshape(N, -1)

        labels = torch.zeros(N).to(positive_samples.device).long()
        logits = torch.cat((positive_samples, negative_samples), dim=1)
        loss = self.criterion(logits, labels)
        loss /= N
        return loss

    def forward(self, seismic_features, audio_features, index):
        loss = self.forward_similiarity(seismic_features, audio_features)

        return loss


class CosmoLoss(nn.Module):
    def __init__(self, args):
        """Based on SupConLoss from "Supervised Contrastive Loss" paper."""
        super(CosmoLoss, self).__init__()
        self.args = args
        self.config = args.dataset_config["Cosmo"]
        self.temperature = self.config["temperature"]
        self.contrast_mode = self.config["contrast_mode"]
        self.base_temperature = self.config["temperature"]

    def forward(self, features, labels=None, mask=None):
        """
        Args:
            features: hidden vector of shape [bsz, n_views, feat_dim].
        Returns:
            A loss scalar.
        """
        device = self.args.device

        if len(features.shape) < 3:
            raise ValueError("`features` needs to be [bsz, n_views, ...]," "at least 3 dimensions are required")
        if len(features.shape) > 3:
            features = features.view(features.shape[0], features.shape[1], -1)

        batch_size = features.shape[0]

        # change to [n_views*bsz, dim]
        contrast_count = features.shape[1]
        contrast_feature = torch.cat(torch.unbind(features, dim=1), dim=0)
        contrast_feature = F.normalize(contrast_feature, dim=1)

        anchor_feature = contrast_feature
        anchor_count = contrast_count

        # compute logits, z_i * z_a / T
        similarity_matrix = torch.matmul(anchor_feature, contrast_feature.T)
        similarity_matrix = torch.div(similarity_matrix, self.temperature)

        # tile mask, [b * n_views, b * n_views]
        mask = torch.eye(batch_size, dtype=torch.float32).to(device)
        mask = mask.repeat(anchor_count, contrast_count)  # positive index

        # mask-out self-contrast cases in all diagonal positions; dig to 0, others to 1 (negative samples)
        logits_mask = torch.scatter(
            torch.ones_like(mask),
            1,
            torch.arange(batch_size * anchor_count).view(-1, 1).to(device),
            0,
        )
        mask = mask * logits_mask  # positive samples except diagonal elements

        # compute log_prob, except the diagonal positions, [b * n_views, b * n_views]
        exp_logits = torch.exp(similarity_matrix) * logits_mask  # exp(z_i * z_a / T)

        # SupCon out
        log_prob = similarity_matrix - torch.log(exp_logits.sum(1, keepdim=True))
        mean_log_prob_pos = (mask * log_prob).sum(1) / mask.sum(1)  # sup_out

        # loss, [n_views, bsz]
        loss = -(self.temperature / self.base_temperature) * mean_log_prob_pos
        loss = loss.view(anchor_count, batch_size).mean()

        return loss


class CocoaLoss(nn.Module):
    def __init__(self, args, idx=None):
        """Cocoa loss similar to CMC
        Reference: https://github.com/cruiseresearchgroup/COCOA/blob/main/src/losses.py
        Paper: https://dl.acm.org/doi/10.1145/3550316
        """
        super(CocoaLoss, self).__init__()
        self.args = args
        self.config = args.dataset_config["Cocoa"]
        self.modalities = args.dataset_config["modality_names"]

        self.temperature = self.config["temperature"]
        self.scale_loss = self.config["scale_loss"]
        self.lambd = self.config["lambd"]

    def calc_loss(self, mod_features):
        """
        mod_features: [mod, batch, channel]
        """
        mods, batch, channel = mod_features.shape

        # Positive Pairs
        sample_features = mod_features.permute(1, 0, 2)
        sim = torch.matmul(sample_features, sample_features.permute(0, 2, 1))
        sim = torch.ones((batch, mods, mods)).to(self.args.device).float() - sim
        sim = torch.exp(sim / self.temperature)
        pos_error = torch.mean(sim)

        # Negative Pairs
        sim = torch.matmul(mod_features, mod_features.permute(0, 2, 1))
        sim = torch.exp(sim / self.temperature)
        tri_mask = torch.ones([batch, batch]).to(self.args.device).bool()
        tri_mask.fill_diagonal_(False).unsqueeze(0).repeat(mods, 1, 1)
        off_diag_sim = torch.masked_select(sim, tri_mask).reshape([mods, batch, batch - 1])
        neg_error = torch.sum(torch.mean(off_diag_sim, dim=[1, 2]), dim=0)

        loss = self.scale_loss * torch.mean(pos_error) + self.lambd * torch.mean(neg_error)

        return loss

    def forward(self, mod_features):
        features = torch.stack([mod_features[mod] for mod in self.modalities], dim=0)
        features_norm = F.normalize(features, dim=-1)
        loss = self.calc_loss(features_norm)

        return loss


class MAELoss(nn.Module):
    """MAE Loss function
    https://github.com/facebookresearch/mae/blob/main/models_mae.py
    """

    def __init__(self, args):
        super(MAELoss, self).__init__()
        self.args = args
        self.modalities = args.dataset_config["modality_names"]
        self.backbone_config = args.dataset_config[args.model]
        self.generative_config = args.dataset_config["MAE"]
        self.locations = args.dataset_config["location_names"]
        self.norm_pix_loss = True

    def patchify(self, imgs, patch_size, in_channel):
        """
        imgs: (N, 3, H, W)
        x: (N, L, patch_size**2 *3)
        """
        ph, pw = patch_size

        h = imgs.shape[2] // ph
        w = imgs.shape[3] // pw

        x = imgs.reshape(shape=(imgs.shape[0], in_channel, h, ph, w, pw))
        x = torch.einsum("nchpwq->nhwpqc", x)
        x = x.reshape(imgs.shape[0], h * w, ph * pw * in_channel)
        return x

    def forward(self, padded_x, decoded_x, masks):
        total_loss = 0
        for loc in self.locations:
            for mod in self.modalities:
                mask = masks[loc][mod]
                pred = decoded_x[loc][mod]
                
                if self.args.model == "TransformerV4":
                    in_channel = self.args.dataset_config["loc_mod_in_freq_channels"]["shake"][mod]
                    target = self.patchify(
                        padded_x[loc][mod],
                        self.backbone_config["patch_size"]["freq"][mod],
                        in_channel,
                    )
                else:
<<<<<<< HEAD
                    patch_size = self.generative_config["patch_size"][mod]
                    patch_area = patch_size[0] * patch_size[1]
                    in_channel = self.args.dataset_config["loc_mod_in_freq_channels"]["shake"][mod]
                    target = self.patchify(
                        padded_x[loc][mod],
                        patch_size,
                        in_channel,
                    )
                    
                    pred = self.patchify(
                        pred,
                        patch_size,
                        in_channel,
                    )
                    mask = mask.reshape((pred.shape[0], -1))
                
=======
                    """DeepSense Backbone"""
                    target = padded_x[loc][mod]
                    # b, c, i, s -> b, i, s, c to match TransformerV4
                    pred = torch.permute(pred, (0, 2, 3, 1))
                    target = torch.permute(target, (0, 2, 3, 1))
>>>>>>> 7fe7327e

                if self.norm_pix_loss:
                    mean = target.mean(dim=-1, keepdim=True)
                    var = target.var(dim=-1, keepdim=True)
                    target = (target - mean) / (var + 1.0e-6) ** 0.5

                loss = (pred - target) ** 2
                loss = loss.mean(dim=-1)  # [N, L], mean loss per patch
                
                # print("Loss shape: ", loss.shape)
                loss = (loss * mask).sum() / mask.sum()  # mean loss on removed patches
                total_loss += loss

        return total_loss<|MERGE_RESOLUTION|>--- conflicted
+++ resolved
@@ -394,7 +394,6 @@
                         in_channel,
                     )
                 else:
-<<<<<<< HEAD
                     patch_size = self.generative_config["patch_size"][mod]
                     patch_area = patch_size[0] * patch_size[1]
                     in_channel = self.args.dataset_config["loc_mod_in_freq_channels"]["shake"][mod]
@@ -411,13 +410,6 @@
                     )
                     mask = mask.reshape((pred.shape[0], -1))
                 
-=======
-                    """DeepSense Backbone"""
-                    target = padded_x[loc][mod]
-                    # b, c, i, s -> b, i, s, c to match TransformerV4
-                    pred = torch.permute(pred, (0, 2, 3, 1))
-                    target = torch.permute(target, (0, 2, 3, 1))
->>>>>>> 7fe7327e
 
                 if self.norm_pix_loss:
                     mean = target.mean(dim=-1, keepdim=True)
@@ -427,7 +419,6 @@
                 loss = (pred - target) ** 2
                 loss = loss.mean(dim=-1)  # [N, L], mean loss per patch
                 
-                # print("Loss shape: ", loss.shape)
                 loss = (loss * mask).sum() / mask.sum()  # mean loss on removed patches
                 total_loss += loss
 
