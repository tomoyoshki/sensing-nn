--- conflicted
+++ resolved
@@ -89,18 +89,10 @@
                 feature1, feature2 = default_model(aug_freq_loc_inputs_1, aug_freq_loc_inputs_2)
 
             loss = loss_func(feature1, feature2, idx)
-
-<<<<<<< HEAD
-            optimizer.zero_grad()
-=======
-            # forward pass
-            loss = loss_func(feature1, feature2)
-
->>>>>>> fb51c6cd
+            
             # back propagation
+            optimizer.step()
             loss.backward()
-
-            optimizer.step()
 
             train_loss_list.append(loss.item())
 
